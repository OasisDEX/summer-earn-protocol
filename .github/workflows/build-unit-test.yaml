name: CI
on:
  pull_request:
    types: [opened, synchronize]

jobs:
  build:
    name: Build and Unit Test
    timeout-minutes: 30
    runs-on: ubuntu-latest
    steps:
      - name: Check out code
        uses: actions/checkout@v3
        with:
          fetch-depth: 2

      - name: Cache turbo build setup
        uses: actions/cache@v3
        with:
          path: .turbo
          key: ${{ runner.os }}-turbo-${{ github.ref_name }}-${{ hashFiles('pnpm-lock.yaml') }}-${{ github.sha }}
          restore-keys: |
            ${{ runner.os }}-turbo-${{ github.ref_name }}-
            ${{ runner.os }}-turbo-

      - uses: pnpm/action-setup@v2.0.1
        with:
          version: 8.14.1

      - name: Setup Node.js environment
        uses: actions/setup-node@v3
        with:
          node-version: 20
          cache: 'pnpm'

      - name: Install dependencies
        run: pnpm install

      - name: Install Foundry
        uses: foundry-rs/foundry-toolchain@v1

      - name: Prebuild
        run: pnpm prebuild

      - name: Build
        run: pnpm build

      - name: Test
        run: pnpm test
        env:
          MAINNET_RPC_URL: ${{ secrets.MAINNET_RPC_URL }}
<<<<<<< HEAD

=======
>>>>>>> a68bf22f
      - name: Lint
        run: pnpm lint

      - name: Format
        run: pnpm format

      - name: Generate coverage report
        run: pnpm coverage:lcov
        working-directory: packages/core-contracts
        env:
          MAINNET_RPC_URL: ${{ secrets.MAINNET_RPC_URL }}        

      - name: Upload coverage report to Codecov
        uses: codecov/codecov-action@v4
        with:
          token: ${{ secrets.CODECOV_TOKEN }}
          files: ./packages/core-contracts/lcov.info
          flags: unittests
          name: codecov-umbrella

      # New step to update the README.md or any Markdown file with the dynamic badge
      - name: Update Markdown with Dynamic Codecov Badge
        run: |
          BRANCH_NAME=${GITHUB_HEAD_REF:-${GITHUB_REF#refs/heads/}}
          BADGE_URL="https://codecov.io/gh/OasisDEX/summer-earn-protocol/branch/${BRANCH_NAME}/graph/badge.svg?token=${{ secrets.CODECOV_EMBED_TOKEN }}"
          sed -i "s|https://codecov.io/gh/OasisDEX/summer-earn-protocol/branch/main/graph/badge.svg|${BADGE_URL}|g" README.md

      - name: Commit and Push Changes
        run: |
          git config --global user.email "action@github.com"
          git config --global user.name "GitHub Action"
          git add README.md
          git commit -m "Update Codecov badge to current branch" -a || echo "No changes to commit"
          # Use GITHUB_HEAD_REF for PRs, GITHUB_REF for others
          BRANCH_NAME=${GITHUB_HEAD_REF:-${GITHUB_REF#refs/heads/}}
          # Ensure we're pushing to a branch, not a detached HEAD
          git push origin HEAD:refs/heads/${BRANCH_NAME}<|MERGE_RESOLUTION|>--- conflicted
+++ resolved
@@ -49,10 +49,6 @@
         run: pnpm test
         env:
           MAINNET_RPC_URL: ${{ secrets.MAINNET_RPC_URL }}
-<<<<<<< HEAD
-
-=======
->>>>>>> a68bf22f
       - name: Lint
         run: pnpm lint
 
