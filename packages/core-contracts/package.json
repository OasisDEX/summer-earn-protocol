{
  "name": "@summerfi/earn-protocol-contracts",
  "version": "0.0.1",
  "main": "dist/index.js",
  "types": "dist/index.d.ts",
  "exports": {
    ".": {
      "import": "./src/index.ts",
      "types": "./src/index.d.ts"
    },
    "./abis/*": {
      "import": "./src/abis/*",
      "types": "./src/abis/*"
    }
  },
  "scripts": {
    "test": "forge test",
    "build": "forge build",
    "spawn:devnet": "export $(pnpx tsx scripts/node/spawn-devnet.ts)",
    "coverage": "forge coverage --ir-minimum",
    "coverage:lcov": "forge coverage --report lcov --ir-minimum",
    "coverage:report": "pnpm coverage:lcov && genhtml -o coverage --branch-coverage lcov.info "
  },
  "devDependencies": {
    "@summerfi/eslint-config": "workspace:*",
    "@summerfi/jest-config": "workspace:*",
    "@summerfi/tenderly-utils": "workspace:*",
    "@summerfi/typescript-config": "workspace:*",
<<<<<<< HEAD
    "@summerfi/dutch-auction": "workspace:*"
=======
    "@summerfi/dutch-auction": "workspace:*",
    "@summerfi/percentage": "workspace:*"
>>>>>>> 0a2f917f
  }
}<|MERGE_RESOLUTION|>--- conflicted
+++ resolved
@@ -26,11 +26,7 @@
     "@summerfi/jest-config": "workspace:*",
     "@summerfi/tenderly-utils": "workspace:*",
     "@summerfi/typescript-config": "workspace:*",
-<<<<<<< HEAD
-    "@summerfi/dutch-auction": "workspace:*"
-=======
     "@summerfi/dutch-auction": "workspace:*",
     "@summerfi/percentage": "workspace:*"
->>>>>>> 0a2f917f
   }
 }