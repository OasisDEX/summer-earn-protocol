--- conflicted
+++ resolved
@@ -40,22 +40,14 @@
     "@nomicfoundation/hardhat-foundry": "^1.1.2",
     "@nomicfoundation/hardhat-ignition": "^0.15.5",
     "@nomicfoundation/hardhat-ignition-viem": "^0.15.5",
-<<<<<<< HEAD
     "@summerfi/access-contracts": "workspace:*",
     "@summerfi/constants": "workspace:*",
-=======
     "@summerfi/dependencies": "workspace:*",
->>>>>>> b1af4888
     "@summerfi/dutch-auction": "workspace:*",
     "@summerfi/earn-gov-contracts": "workspace:*",
     "@summerfi/eslint-config": "workspace:*",
-    "@summerfi/dependencies": "workspace:*",
     "@summerfi/jest-config": "workspace:*",
     "@summerfi/math-utils": "workspace:*",
-<<<<<<< HEAD
-=======
-    "@summerfi/voting-decay": "workspace:*",
->>>>>>> b1af4888
     "@summerfi/percentage-solidity": "workspace:*",
     "@summerfi/rewards-contracts": "workspace:*",
     "@summerfi/tenderly-utils": "workspace:*",
