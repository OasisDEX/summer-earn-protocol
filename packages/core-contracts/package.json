--- conflicted
+++ resolved
@@ -46,12 +46,7 @@
     "@summerfi/eslint-config": "workspace:*",
     "@summerfi/jest-config": "workspace:*",
     "@summerfi/math-utils": "workspace:*",
-<<<<<<< HEAD
-=======
-    "@summerfi/dependencies": "workspace:*",
-    "@summerfi/earn-gov-contracts": "workspace:*",
     "@summerfi/voting-decay": "workspace:*",
->>>>>>> 4c9a1ad4
     "@summerfi/percentage-solidity": "workspace:*",
     "@summerfi/tenderly-utils": "workspace:*",
     "@summerfi/typescript-config": "workspace:*",
