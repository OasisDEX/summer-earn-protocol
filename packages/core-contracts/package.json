--- conflicted
+++ resolved
@@ -35,10 +35,7 @@
     "@summerfi/eslint-config": "workspace:*",
     "@summerfi/jest-config": "workspace:*",
     "@summerfi/percentage-solidity": "workspace:*",
-<<<<<<< HEAD
-=======
     "@summerfi/math-utils": "workspace:*",
->>>>>>> d448ed64
     "@summerfi/tenderly-utils": "workspace:*",
     "@summerfi/typescript-config": "workspace:*",
     "@types/prompts": "^2.4.9",
@@ -46,11 +43,8 @@
     "kleur": "^4.1.5",
     "prompts": "^2.4.2",
     "ts-node": "^10.9.2"
-<<<<<<< HEAD
-=======
   },
   "dependencies": {
     "solhint-plugin-prettier": "^0.1.0"
->>>>>>> d448ed64
   }
 }