// SPDX-License-Identifier: BUSL-1.1
pragma solidity 0.8.26;

import {Test, console} from "forge-std/Test.sol";

import {TestHelpers} from "../helpers/TestHelpers.sol";

import {IArk} from "../../src/interfaces/IArk.sol";

import {FleetConfig} from "../../src/types/FleetCommanderTypes.sol";
import {FleetCommanderTestBase} from "./FleetCommanderTestBase.sol";
/**
 * @title ERC4626 methods test suite for FleetCommander
 * @dev Test suite for the FleetCommander contract's ERC4626 methods
 */
<<<<<<< HEAD

contract ERC4626Test is Test, ArkTestHelpers, FleetCommanderTestBase {
=======
contract ERC4626Test is Test, TestHelpers, FleetCommanderTestBase {
>>>>>>> 4621fbab
    function setUp() public {
        uint256 initialTipRate = 0;
        initializeFleetCommanderWithMockArks(initialTipRate);
    }

    function test_MaxDeposit() public {
        // Arrange
        uint256 userBalance = 1000 * 10 ** 6;
        uint256 depositCap = 100000 * 10 ** 6;

        // Set deposit cap and total assets
        fleetCommanderStorageWriter.setDepositCap(depositCap);

        // Mock user balance
        mockToken.mint(mockUser, userBalance);

        // Act
        vm.prank(mockUser);
        uint256 maxDeposit = fleetCommander.maxDeposit(mockUser);

        // Assert
        assertEq(
            maxDeposit,
            userBalance,
            "Max deposit should be the user balance - first deposit so shares equal balance"
        );
    }

    function test_MaxMint() public {
        // Arrange
        uint256 userBalance = 1000 * 10 ** 6;
        uint256 depositCap = 50000 * 10 ** 6;

        // Set deposit cap and total assets
        fleetCommanderStorageWriter.setDepositCap(depositCap);

        // Mock user balance
        mockToken.mint(mockUser, userBalance);

        // Act
        vm.prank(mockUser);
        uint256 maxMint = fleetCommander.maxMint(mockUser);

        // Assert
        assertEq(
            maxMint,
            userBalance,
            "Max mint should be the user balance - first deposit so shares equal balance"
        );
    }

    function test_MaxWithdraw() public {
        // Arrange
        uint256 userBalance = 1000 * 10 ** 6;
        FleetConfig memory config = fleetCommander.getConfig();
        uint256 bufferBalance = bufferArk.totalAssets();

        // Mock user balance
        mockToken.mint(mockUser, userBalance);

        // Act
        vm.startPrank(mockUser);
        mockToken.approve(address(fleetCommander), userBalance);
        fleetCommander.deposit(userBalance, mockUser);
        uint256 maxWithdraw = fleetCommander.maxWithdraw(mockUser);
        vm.stopPrank();

        // Assert
        assertEq(
            maxWithdraw,
            (bufferBalance + userBalance),
            "Max withdraw should be the the total assets (initial buffer + deposited user funds)"
        );
    }

    function test_MaxRedeem() public {
        // Arrange
        uint256 userBalance = 1000 * 10 ** 6;
        FleetConfig memory config = fleetCommander.getConfig();
        uint256 bufferBalance = bufferArk.totalAssets();

        // Mock user balance
        mockToken.mint(mockUser, userBalance);

        // Act
        vm.startPrank(mockUser);
        mockToken.approve(address(fleetCommander), userBalance);
        fleetCommander.deposit(userBalance, mockUser);
        uint256 maxRedeem = fleetCommander.maxRedeem(mockUser);

        // Assert
        assertEq(
            maxRedeem,
            (bufferBalance + userBalance),
            "Max redeem should be the total assets (initial buffer + deposited user funds)"
        );
    }

    function test_Mint() public {
        // Arrange
        uint256 mintAmount = 1000 * 10 ** 6;
        uint256 maxDepositCap = 100000 * 10 ** 6;
        FleetConfig memory config = fleetCommander.getConfig();
        uint256 bufferBalance = bufferArk.totalAssets();

        // Set buffer balance
        fleetCommanderStorageWriter.setDepositCap(maxDepositCap);

        mockToken.mint(mockUser, mintAmount);

        // Act
        vm.startPrank(mockUser);
        mockToken.approve(address(fleetCommander), mintAmount);
        fleetCommander.mint(mintAmount, mockUser);
        vm.stopPrank();

        // Assert
        assertEq(
            fleetCommander.balanceOf(mockUser),
            mintAmount,
            "Mint should increase the user's balance"
        );
        assertEq(
            bufferArk.totalAssets(),
            bufferBalance + mintAmount,
            "Buffer balance should be updated"
        );
    }

    function test_Redeem() public {
        // Arrange
        uint256 depositAmount = 1000 * 10 ** 6;
        uint256 redeemAmount = 100 * 10 ** 6;
        uint256 maxDepositCap = 100000 * 10 ** 6;

        // Set buffer balance
        fleetCommanderStorageWriter.setDepositCap(maxDepositCap);

        mockToken.mint(mockUser, depositAmount);

        // Deposit first
        vm.startPrank(mockUser);
        mockToken.approve(address(fleetCommander), depositAmount);
        fleetCommander.deposit(depositAmount, mockUser);

        FleetConfig memory config = fleetCommander.getConfig();
        uint256 bufferBalance = bufferArk.totalAssets();

        // Act
        fleetCommander.redeem(redeemAmount, mockUser, mockUser);
        vm.stopPrank();

        // Assert
        assertEq(
            fleetCommander.balanceOf(mockUser),
            depositAmount - redeemAmount,
            "Redeem should decrease the user's balance"
        );
        assertEq(
            bufferArk.totalAssets(),
            bufferBalance - redeemAmount,
            "Buffer balance should be updated"
        );
    }
}<|MERGE_RESOLUTION|>--- conflicted
+++ resolved
@@ -9,16 +9,13 @@
 
 import {FleetConfig} from "../../src/types/FleetCommanderTypes.sol";
 import {FleetCommanderTestBase} from "./FleetCommanderTestBase.sol";
+import {FleetConfig} from "../../src/types/FleetCommanderTypes.sol";
+
 /**
  * @title ERC4626 methods test suite for FleetCommander
  * @dev Test suite for the FleetCommander contract's ERC4626 methods
  */
-<<<<<<< HEAD
-
-contract ERC4626Test is Test, ArkTestHelpers, FleetCommanderTestBase {
-=======
 contract ERC4626Test is Test, TestHelpers, FleetCommanderTestBase {
->>>>>>> 4621fbab
     function setUp() public {
         uint256 initialTipRate = 0;
         initializeFleetCommanderWithMockArks(initialTipRate);
