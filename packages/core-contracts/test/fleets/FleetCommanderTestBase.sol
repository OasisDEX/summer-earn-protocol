// SPDX-License-Identifier: BUSL-1.1
pragma solidity 0.8.28;

import {FleetCommander} from "../../src/contracts/FleetCommander.sol";
import {Test} from "forge-std/Test.sol";

import {ConfigurationManager} from "../../src/contracts/ConfigurationManager.sol";

import {ProtocolAccessManager} from "../../src/contracts/ProtocolAccessManager.sol";

import {BufferArk} from "../../src/contracts/arks/BufferArk.sol";
import {IConfigurationManager} from "../../src/interfaces/IConfigurationManager.sol";
import {IProtocolAccessManager} from "../../src/interfaces/IProtocolAccessManager.sol";
import {ContractSpecificRoles} from "../../src/interfaces/IProtocolAccessManager.sol";
import {ArkParams} from "../../src/types/ArkTypes.sol";
import {ConfigurationManagerParams} from "../../src/types/ConfigurationManagerTypes.sol";
import {FleetCommanderParams} from "../../src/types/FleetCommanderTypes.sol";

import {HarborCommand} from "../../src/contracts/HarborCommand.sol";
import {FleetCommanderStorageWriter} from "../helpers/FleetCommanderStorageWriter.sol";
import {FleetCommanderTestHelpers} from "../helpers/FleetCommanderTestHelpers.sol";
import {FleetConfig} from "../../src/types/FleetCommanderTypes.sol";
import {ArkMock} from "../mocks/ArkMock.sol";
import {RestictedWithdrawalArkMock} from "../mocks/RestictedWithdrawalArkMock.sol";
import {ERC20Mock} from "@openzeppelin/contracts/mocks/token/ERC20Mock.sol";
import {IERC20} from "@openzeppelin/contracts/token/ERC20/IERC20.sol";
import "@summerfi/percentage-solidity/contracts/PercentageUtils.sol";
import {console} from "forge-std/console.sol";
<<<<<<< HEAD
import {FleetRewardsManager} from "../../src/contracts/FleetRewardsManager.sol";
import {IFleetRewardsManager} from "../../src/interfaces/IFleetRewardsManager.sol";
import {MockSummerGovernor} from "../mocks/MockSummerGovernor.sol";
import {VotingDecayLibrary} from "@summerfi/voting-decay/src/VotingDecayLibrary.sol";
=======
import {FleetStakingRewardsManager} from "../../src/contracts/FleetStakingRewardsManager.sol";
import {IFleetStakingRewardsManager} from "../../src/interfaces/IFleetStakingRewardsManager.sol";
import {MockSummerGovernor} from "../mocks/MockSummerGovernor.sol";
>>>>>>> 6b0d20be

abstract contract FleetCommanderTestBase is Test, FleetCommanderTestHelpers {
    using PercentageUtils for uint256;

    uint256 public BUFFER_BALANCE_SLOT;
    uint256 public MIN_BUFFER_BALANCE_SLOT;

    // Constants
    uint256 constant INITIAL_REBALANCE_COOLDOWN = 1000;
    uint256 constant INITIAL_MINIMUM_FUNDS_BUFFER_BALANCE = 10000 * 10 ** 6;
    uint256 constant ARK1_MAX_ALLOCATION = 10000 * 10 ** 6;
    uint256 constant ARK2_MAX_ALLOCATION = 15000 * 10 ** 6;
    uint256 constant ARK3_MAX_ALLOCATION = 20000 * 10 ** 6;
    uint256 constant ARK4_MAX_ALLOCATION = 25000 * 10 ** 6;

    // Contracts
    IProtocolAccessManager public accessManager;
    IConfigurationManager public configurationManager;
    FleetCommanderStorageWriter public fleetCommanderStorageWriter;
    FleetCommander public fleetCommander;
    ERC20Mock public mockToken;
    ArkMock public mockArk1;
    ArkMock public mockArk2;
    ArkMock public mockArk3;
    RestictedWithdrawalArkMock public mockArk4;
    BufferArk public bufferArk;
    HarborCommand public harborCommand;

    // Addresses
    address public governor = address(1);
    address public raft = address(2);
    address public mockUser = address(3);
    address public mockUser2 = address(5);
    address public keeper = address(4);
    address public tipJar = address(6);
    address public ark1 = address(10);
    address public ark2 = address(11);
    address public ark3 = address(12);
    address public ark4 = address(14);
    address public bufferArkAddress = address(13);
    address public invalidArk = address(999);
    address public treasury = address(777);
    address public nonOwner = address(0xdeadbeef);
    address public guardian = address(1);

    // Other variables
    string public fleetName = "OK_Fleet";
    FleetCommanderParams public fleetCommanderParams;
    // 0.1e18 per year is approximately 3.168808781402895e9 per second
    // (0.1e18 / (365 * 24 * 60 * 60))
    uint256 internal constant INITIAL_DECAY_RATE = 3.1709792e9; // ~10% per year

    // New variables
    IFleetRewardsManager public stakingRewardsManager;
    MockSummerGovernor public mockGovernor;
    ERC20Mock[] public rewardTokens;

    // New variables
    IFleetStakingRewardsManager public stakingRewardsManager;
    MockSummerGovernor public mockGovernor;
    ERC20Mock[] public rewardTokens;

    constructor() {}

    function initializeFleetCommanderWithMockArks(
        uint256 initialTipRate
    ) internal {
        mockToken = new ERC20Mock();
        // first setup the contracts
        setupBaseContracts();
        // then setup the mock arks - they are not initilaized with fleet commander address
        setupMockArks(address(mockToken));
        address[] memory mockArks = new address[](4);
        mockArks[0] = ark1;
        mockArks[1] = ark2;
        mockArks[2] = ark3;
        mockArks[3] = ark4;
        // setup the fleet commander - fleetcommander deploys buffer ark
        setupFleetCommanderWithBufferArk(
            address(mockToken),
            PercentageUtils.fromIntegerPercentage(initialTipRate)
        );
        // grant roles to the fleet commander - Dyanmic `COMMANDER_ROLE` to manage arks
        // grants governor keepr, curator roles
        grantRoles(mockArks, address(bufferArk), keeper);
        vm.prank(governor);
        fleetCommander.addArks(mockArks);
        vm.label(address(mockArk1), "Ark1");
        vm.label(address(mockArk2), "Ark2");
        vm.label(address(mockArk3), "Ark3");
        vm.label(address(mockArk4), "Ark4-nonWithdrawable");

        FleetConfig memory config = fleetCommander.getConfig();
<<<<<<< HEAD
        stakingRewardsManager = IFleetRewardsManager(
=======
        stakingRewardsManager = IFleetStakingRewardsManager(
>>>>>>> 6b0d20be
            config.stakingRewardsManager
        );
    }

    function initializeFleetCommanderWithoutArks(
        address underlyingToken,
        uint256 initialTipRate
    ) internal {
        setupBaseContracts();
        setupFleetCommanderWithBufferArk(
            underlyingToken,
            PercentageUtils.fromIntegerPercentage(initialTipRate)
        );
    }

    function setupBaseContracts() internal {
        if (address(accessManager) == address(0)) {
            accessManager = new ProtocolAccessManager(governor);
        }
        if (address(harborCommand) == address(0)) {
            harborCommand = new HarborCommand(address(accessManager));
        }
        if (address(configurationManager) == address(0)) {
            configurationManager = new ConfigurationManager(
                address(accessManager)
            );
            vm.prank(governor);
            configurationManager.initializeConfiguration(
                ConfigurationManagerParams({
                    raft: address(raft),
                    tipJar: address(tipJar),
                    treasury: treasury,
                    harborCommand: address(harborCommand)
                })
            );
        }
    }

    function setupFleetCommanderWithBufferArk(
        address underlyingToken,
        Percentage initialTipRate
    ) internal {
        vm.startPrank(governor);
        // Setup StakingRewardsManager
        // Deploy mock governor if not already deployed
        if (address(mockGovernor) == address(0)) {
<<<<<<< HEAD
            mockGovernor = new MockSummerGovernor(
                7 days, // initialDecayFreeWindow
                INITIAL_DECAY_RATE,
                VotingDecayLibrary.DecayFunction.Linear
            );
=======
            mockGovernor = new MockSummerGovernor();
>>>>>>> 6b0d20be
        }

        // Deploy reward tokens
        for (uint i = 0; i < 3; i++) {
            rewardTokens.push(new ERC20Mock());
        }

        // Prepare reward token addresses
        address[] memory rewardTokenAddresses = new address[](
            rewardTokens.length
        );
        for (uint i = 0; i < rewardTokens.length; i++) {
            rewardTokenAddresses[i] = address(rewardTokens[i]);
        }

        fleetCommanderParams = FleetCommanderParams({
            accessManager: address(accessManager),
            configurationManager: address(configurationManager),
            initialMinimumBufferBalance: INITIAL_MINIMUM_FUNDS_BUFFER_BALANCE,
            initialRebalanceCooldown: INITIAL_REBALANCE_COOLDOWN,
            asset: underlyingToken,
            name: fleetName,
            symbol: "TEST-SUM",
            initialTipRate: initialTipRate,
            depositCap: type(uint256).max
        });
        fleetCommander = new FleetCommander(fleetCommanderParams);

        bufferArkAddress = fleetCommander.bufferArk();
        bufferArk = BufferArk(bufferArkAddress);
        fleetCommanderStorageWriter = new FleetCommanderStorageWriter(
            address(fleetCommander)
        );
    }

    function setupMockArks(address underlyingToken) internal {
        mockArk1 = createMockArk(underlyingToken, ARK1_MAX_ALLOCATION, false);
        mockArk2 = createMockArk(underlyingToken, ARK2_MAX_ALLOCATION, false);
        mockArk3 = createMockArk(underlyingToken, ARK3_MAX_ALLOCATION, false);
        mockArk4 = createRestictedWithdrawalArkMock(
            underlyingToken,
            ARK4_MAX_ALLOCATION,
            true
        );
        ark1 = address(mockArk1);
        ark2 = address(mockArk2);
        ark3 = address(mockArk3);
        ark4 = address(mockArk4);
    }

    function grantRoles(
        address[] memory arks,
        address _bufferArkAddress,
        address _keeper
    ) internal {
        vm.startPrank(governor);
        accessManager.grantKeeperRole(address(fleetCommander), _keeper);
        accessManager.grantCuratorRole(address(fleetCommander), governor);
        accessManager.grantCommanderRole(
            address(_bufferArkAddress),
            address(fleetCommander)
        );
        for (uint256 i = 0; i < arks.length; i++) {
            accessManager.grantCommanderRole(arks[i], address(fleetCommander));
        }
        vm.stopPrank();
    }

    function createMockArk(
        address tokenAddress,
        uint256 depositCap,
        bool requiresKeeperData
    ) internal returns (ArkMock) {
        return
            new ArkMock(
                ArkParams({
                    name: "TestArk",
                    accessManager: address(accessManager),
                    token: tokenAddress,
                    configurationManager: address(configurationManager),
                    depositCap: depositCap,
                    maxRebalanceOutflow: type(uint256).max,
                    maxRebalanceInflow: type(uint256).max,
                    requiresKeeperData: requiresKeeperData
                })
            );
    }

    function createRestictedWithdrawalArkMock(
        address tokenAddress,
        uint256 depositCap,
        bool requiresKeeperData
    ) internal returns (RestictedWithdrawalArkMock) {
        return
            new RestictedWithdrawalArkMock(
                ArkParams({
                    name: "TestArk",
                    accessManager: address(accessManager),
                    token: tokenAddress,
                    configurationManager: address(configurationManager),
                    depositCap: depositCap,
                    maxRebalanceOutflow: type(uint256).max,
                    maxRebalanceInflow: type(uint256).max,
                    requiresKeeperData: requiresKeeperData
                })
            );
    }
}<|MERGE_RESOLUTION|>--- conflicted
+++ resolved
@@ -26,16 +26,10 @@
 import {IERC20} from "@openzeppelin/contracts/token/ERC20/IERC20.sol";
 import "@summerfi/percentage-solidity/contracts/PercentageUtils.sol";
 import {console} from "forge-std/console.sol";
-<<<<<<< HEAD
 import {FleetRewardsManager} from "../../src/contracts/FleetRewardsManager.sol";
 import {IFleetRewardsManager} from "../../src/interfaces/IFleetRewardsManager.sol";
 import {MockSummerGovernor} from "../mocks/MockSummerGovernor.sol";
 import {VotingDecayLibrary} from "@summerfi/voting-decay/src/VotingDecayLibrary.sol";
-=======
-import {FleetStakingRewardsManager} from "../../src/contracts/FleetStakingRewardsManager.sol";
-import {IFleetStakingRewardsManager} from "../../src/interfaces/IFleetStakingRewardsManager.sol";
-import {MockSummerGovernor} from "../mocks/MockSummerGovernor.sol";
->>>>>>> 6b0d20be
 
 abstract contract FleetCommanderTestBase is Test, FleetCommanderTestHelpers {
     using PercentageUtils for uint256;
@@ -129,11 +123,7 @@
         vm.label(address(mockArk4), "Ark4-nonWithdrawable");
 
         FleetConfig memory config = fleetCommander.getConfig();
-<<<<<<< HEAD
         stakingRewardsManager = IFleetRewardsManager(
-=======
-        stakingRewardsManager = IFleetStakingRewardsManager(
->>>>>>> 6b0d20be
             config.stakingRewardsManager
         );
     }
@@ -180,15 +170,11 @@
         // Setup StakingRewardsManager
         // Deploy mock governor if not already deployed
         if (address(mockGovernor) == address(0)) {
-<<<<<<< HEAD
             mockGovernor = new MockSummerGovernor(
                 7 days, // initialDecayFreeWindow
                 INITIAL_DECAY_RATE,
                 VotingDecayLibrary.DecayFunction.Linear
             );
-=======
-            mockGovernor = new MockSummerGovernor();
->>>>>>> 6b0d20be
         }
 
         // Deploy reward tokens
