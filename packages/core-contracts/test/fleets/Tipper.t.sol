--- conflicted
+++ resolved
@@ -33,7 +33,7 @@
     function setUp() public {
         accessManager = new ProtocolAccessManager(governor);
         vm.prank(governor);
-        accessManager.grantKeeperRole(keeper);
+        accessManager.grantKeeperRole(address(fleetCommander), keeper);
         harborCommand = new HarborCommand(address(accessManager));
 
         underlyingToken = new ERC20Mock();
@@ -123,29 +123,6 @@
         fleetCommander.setTipRate(PercentageUtils.fromIntegerPercentage(101));
     }
 
-<<<<<<< HEAD
-=======
-    function test_SetTipJarCannotBeZeroAddress() public {
-        ConfigurationManagerMock _configManager = ConfigurationManagerMock(
-            address(
-                new ConfigurationManagerImplMock(
-                    address(0),
-                    address(0),
-                    address(0),
-                    address(harborCommand)
-                )
-            )
-        );
-        FleetCommanderMock _fleetCommander = new FleetCommanderMock(
-            address(underlyingToken),
-            address(_configManager),
-            initialTipRate
-        );
-        vm.expectRevert(abi.encodeWithSignature("InvalidTipJarAddress()"));
-        _fleetCommander.setTipJar();
-    }
-
->>>>>>> debc97fe
     function test_CompoundingEffect() public {
         uint256 initialDepositByUser = 10000 ether;
         underlyingToken.mint(mockUser, initialDepositByUser);
