--- conflicted
+++ resolved
@@ -11,12 +11,8 @@
 
 import "../../src/errors/IAccessControlErrors.sol";
 import "../../src/errors/ITipJarErrors.sol";
-<<<<<<< HEAD
 import {ContractSpecificRoles} from "../../src/interfaces/IProtocolAccessManager.sol";
-import {ConfigurationManagerMock} from "../mocks/ConfigurationManagerMock.sol";
-=======
 import {ConfigurationManagerMock, ConfigurationManagerImplMock} from "../mocks/ConfigurationManagerMock.sol";
->>>>>>> debc97fe
 import {ERC20Mock} from "@openzeppelin/contracts/mocks/token/ERC20Mock.sol";
 import {Percentage, fromPercentage} from "@summerfi/percentage-solidity/contracts/Percentage.sol";
 import {PercentageUtils} from "@summerfi/percentage-solidity/contracts/PercentageUtils.sol";
@@ -40,16 +36,12 @@
     function setUp() public {
         accessManager = new ProtocolAccessManager(governor);
         vm.prank(governor);
-<<<<<<< HEAD
         accessManager.grantContractSpecificRole(
             ContractSpecificRoles.KEEPER_ROLE,
             address(0),
             keeper
         );
-=======
-        accessManager.grantKeeperRole(keeper);
         harborCommand = new HarborCommand(address(accessManager));
->>>>>>> debc97fe
 
         underlyingToken = new ERC20Mock();
         configManager = new ConfigurationManagerImplMock(
