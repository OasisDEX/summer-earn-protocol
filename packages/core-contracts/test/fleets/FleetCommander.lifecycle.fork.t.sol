--- conflicted
+++ resolved
@@ -57,10 +57,10 @@
         0xBBBBBbbBBb9cC5e90e3b3Af64bdAF62C37EEFFCb;
     address public constant METAMORPHO_ADDRESS =
         0xBEEF01735c132Ada46AA9aA4c54623cAA92A64CB;
-    bytes32 public constant MORPHO_MARKET_ID = 0x3a85e619751152991742810df6ec69ce473daef99e28a64ab2340d7b7ccfee49;
-//        Id.wrap(
-//            0x3a85e619751152991742810df6ec69ce473daef99e28a64ab2340d7b7ccfee49
-//        );
+    Id public constant MORPHO_MARKET_ID =
+        Id.wrap(
+            0x3a85e619751152991742810df6ec69ce473daef99e28a64ab2340d7b7ccfee49
+        );
     uint256 constant FORK_BLOCK = 20376149;
 
     function setUp() public {
@@ -99,17 +99,7 @@
             arkParams
         );
 
-<<<<<<< HEAD
-//        MarketParams memory morphoMarketParams = morphoContract
-//            .idToMarketParams(MORPHO_MARKET_ID);
-        morphoArk = new MorphoArk(
-            MORPHO_ADDRESS,
-            MORPHO_MARKET_ID,
-            arkParams
-        );
-=======
         morphoArk = new MorphoArk(MORPHO_ADDRESS, MORPHO_MARKET_ID, arkParams);
->>>>>>> 99edc0ab
 
         metaMorphoArk = new MetaMorphoArk(METAMORPHO_ADDRESS, arkParams);
     }
@@ -198,7 +188,7 @@
 
         // Accrue interest for Morpho
         morphoContract.accrueInterest(
-            morphoContract.idToMarketParams(Id.wrap(MORPHO_MARKET_ID))
+            morphoContract.idToMarketParams(MORPHO_MARKET_ID)
         );
 
         // Check total assets and rates
