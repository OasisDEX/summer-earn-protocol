// SPDX-License-Identifier: BUSL-1.1
pragma solidity 0.8.26;

import {Test, console} from "forge-std/Test.sol";
import {FleetCommander} from "../../src/contracts/FleetCommander.sol";
import {ArkTestHelpers} from "../helpers/ArkHelpers.sol";
import {RebalanceData} from "../../src/types/FleetCommanderTypes.sol";

import "../../src/contracts/arks/CompoundV3Ark.sol";
import "../../src/contracts/arks/AaveV3Ark.sol";
import "../../src/contracts/arks/MorphoArk.sol";
import "../../src/contracts/arks/MetaMorphoArk.sol";
import "../../src/errors/AccessControlErrors.sol";
import "@openzeppelin/contracts/token/ERC20/IERC20.sol";
import "../../src/events/IArkEvents.sol";

import {FleetCommanderStorageWriter} from "../helpers/FleetCommanderStorageWriter.sol";
import {FleetCommanderTestBase} from "./FleetCommanderTestBase.sol";

import {ConfigurationManager} from "../../src/contracts/ConfigurationManager.sol";
import {IConfigurationManager} from "../../src/interfaces/IConfigurationManager.sol";
import {ConfigurationManagerParams} from "../../src/types/ConfigurationManagerTypes.sol";
import {ProtocolAccessManager} from "../../src/contracts/ProtocolAccessManager.sol";
import {IProtocolAccessManager} from "../../src/interfaces/IProtocolAccessManager.sol";
import {FleetCommanderParams} from "../../src/types/FleetCommanderTypes.sol";
import {PercentageUtils} from "../../src/libraries/PercentageUtils.sol";
import {BufferArk} from "../../src/contracts/arks/BufferArk.sol";
import {IMorpho, Id, MarketParams, IMorphoBase} from "morpho-blue/interfaces/IMorpho.sol";
import {IMetaMorpho, IMetaMorphoBase} from "metamorpho/interfaces/IMetaMorpho.sol";

/**
 * @title Lifecycle test suite for FleetCommander
 * @dev Test suite of full lifecycle tests EG Deposit -> Rebalance -> ForceWithdraw
 */
contract LifecycleTest is Test, ArkTestHelpers, FleetCommanderTestBase {
    // Arks
    CompoundV3Ark public compoundArk;
    AaveV3Ark public aaveArk;
    MorphoArk public morphoArk;
    MetaMorphoArk public metaMorphoArk;

    // External contracts
    IComet public usdcCompoundCometContract;
    IPoolV3 public aaveV3PoolContract;
    IERC20 public usdcTokenContract;
    IMorpho public morphoContract;
    IMetaMorpho public metaMorphoContract;

    // Constants
    address public constant USDC_ADDRESS =
        0xA0b86991c6218b36c1d19D4a2e9Eb0cE3606eB48;
    address public constant AAVE_V3_POOL_ADDRESS =
        0x87870Bca3F3fD6335C3F4ce8392D69350B4fA4E2;
    address public constant COMPOUND_USDC_COMET_ADDRESS =
        0xc3d688B66703497DAA19211EEdff47f25384cdc3;
<<<<<<< HEAD
    address public constant COMET_REWARDS =
        0x1B0e765F6224C21223AeA2af16c1C46E38885a40;
    address public constant AAVE_V3_REWARDS_CONTROLLER =
        0x8164Cc65827dcFe994AB23944CBC90e0aa80bFcb;
    uint256 constant FORK_BLOCK = 20276596;
=======
    address public constant MORPHO_ADDRESS =
        0xBBBBBbbBBb9cC5e90e3b3Af64bdAF62C37EEFFCb;
    address public constant METAMORPHO_ADDRESS =
        0xBEEF01735c132Ada46AA9aA4c54623cAA92A64CB;
    Id public constant MORPHO_MARKET_ID =
        Id.wrap(
            0x3a85e619751152991742810df6ec69ce473daef99e28a64ab2340d7b7ccfee49
        );
    uint256 constant FORK_BLOCK = 20376149;
>>>>>>> b5f9692b

    function setUp() public {
        console.log("Setting up LifecycleTest");

        vm.createSelectFork(vm.rpcUrl("mainnet"), FORK_BLOCK);

        uint256 initialTipRate = 0;
        initializeFleetCommanderWithoutArks(USDC_ADDRESS, initialTipRate);
        setupExternalContracts();
        setupArks();
        addArksToFleetCommander();
        grantPermissions();

        logSetupInfo();
    }

    function setupExternalContracts() internal {
        usdcTokenContract = IERC20(USDC_ADDRESS);
        aaveV3PoolContract = IPoolV3(AAVE_V3_POOL_ADDRESS);
        usdcCompoundCometContract = IComet(COMPOUND_USDC_COMET_ADDRESS);
        morphoContract = IMorpho(MORPHO_ADDRESS);
        metaMorphoContract = IMetaMorpho(METAMORPHO_ADDRESS);
    }

    function setupArks() internal {
        ArkParams memory arkParams = ArkParams({
            accessManager: address(accessManager),
            configurationManager: address(configurationManager),
            token: address(usdcTokenContract),
            maxAllocation: type(uint256).max
        });
        aaveArk = new AaveV3Ark(
            address(aaveV3PoolContract),
            AAVE_V3_REWARDS_CONTROLLER,
            arkParams
        );
        compoundArk = new CompoundV3Ark(
            address(usdcCompoundCometContract),
            COMET_REWARDS,
            arkParams
        );

        morphoArk = new MorphoArk(MORPHO_ADDRESS, MORPHO_MARKET_ID, arkParams);

        metaMorphoArk = new MetaMorphoArk(METAMORPHO_ADDRESS, arkParams);
    }

    function addArksToFleetCommander() internal {
        address[] memory arks = new address[](4);
        arks[0] = address(compoundArk);
        arks[1] = address(aaveArk);
        arks[2] = address(morphoArk);
        arks[3] = address(metaMorphoArk);
        vm.prank(governor);
        fleetCommander.addArks(arks);
    }

    function grantPermissions() internal {
        vm.startPrank(governor);
        compoundArk.grantCommanderRole(address(fleetCommander));
        aaveArk.grantCommanderRole(address(fleetCommander));
        morphoArk.grantCommanderRole(address(fleetCommander));
        metaMorphoArk.grantCommanderRole(address(fleetCommander));
        bufferArk.grantCommanderRole(address(fleetCommander));
        accessManager.grantKeeperRole(keeper);
        vm.stopPrank();
    }

    function logSetupInfo() internal view {
        console.log("aave ark:", address(aaveArk));
        console.log("compound ark:", address(compoundArk));
        console.log("morpho ark:", address(morphoArk));
        console.log("metamorpho ark:", address(metaMorphoArk));
        console.log("buffer ark:", address(bufferArk));
        console.log("fleet commander:", address(fleetCommander));
    }

    function test_DepositRebalanceForceWithdrawFork() public {
        // Arrange
        uint256 totalDeposit = 4000 * 10 ** 6; // 4000 USDC
        uint256 userDeposit = totalDeposit / 4; // 1000 USDC per ark
        uint256 depositCap = totalDeposit;
        uint256 minBufferBalance = 0;

        // Set initial buffer balance and min buffer balance
        fleetCommanderStorageWriter.setMinFundsBufferBalance(minBufferBalance);

        // Set deposit cap
        fleetCommanderStorageWriter.setDepositCap(depositCap);

        // Mint tokens for user
        deal(address(usdcTokenContract), mockUser, totalDeposit);

        // User deposits
        depositForUser(mockUser, totalDeposit);

        // Rebalance funds to all Arks
        RebalanceData[] memory rebalanceData = new RebalanceData[](4);
        rebalanceData[0] = RebalanceData({
            fromArk: address(bufferArk),
            toArk: address(compoundArk),
            amount: userDeposit
        });
        rebalanceData[1] = RebalanceData({
            fromArk: address(bufferArk),
            toArk: address(aaveArk),
            amount: userDeposit
        });
        rebalanceData[2] = RebalanceData({
            fromArk: address(bufferArk),
            toArk: address(morphoArk),
            amount: userDeposit
        });
        rebalanceData[3] = RebalanceData({
            fromArk: address(bufferArk),
            toArk: address(metaMorphoArk),
            amount: userDeposit
        });

        // Advance time to move past cooldown window
        vm.warp(block.timestamp + 1 days);
        vm.prank(keeper);
        fleetCommander.adjustBuffer(rebalanceData);

        metaMorphoArk.poke();

        // Advance time to simulate interest accrual
        vm.warp(block.timestamp + 30 days);

        // Accrue interest for Morpho
        morphoContract.accrueInterest(
            morphoContract.idToMarketParams(MORPHO_MARKET_ID)
        );

        // Check total assets and rates
        checkAssetsAndRates();

        // User withdraws
        withdrawForUser(mockUser, totalDeposit);

        // Assert
        assertApproxEqAbs(
            fleetCommander.totalAssets(),
            0,
            1000, // Allow for small rounding errors
            "Total assets should be close to 0 after withdrawals"
        );
    }

    function depositForUser(address user, uint256 amount) internal {
        vm.startPrank(user);
        usdcTokenContract.approve(address(fleetCommander), amount);
        uint256 previewShares = fleetCommander.previewDeposit(amount);
        uint256 depositedShares = fleetCommander.deposit(amount, user);
        assertEq(
            previewShares,
            depositedShares,
            "Preview and deposited shares should be equal"
        );
        assertEq(
            fleetCommander.balanceOf(user),
            amount,
            "User balance should be equal to deposit"
        );
        vm.stopPrank();
    }

    function withdrawForUser(
        address user,
        uint256 expectedMinimumAmount
    ) internal {
        vm.startPrank(user);
        uint256 userShares = fleetCommander.balanceOf(user);
        uint256 userAssets = fleetCommander.previewRedeem(userShares);
        console.log("User shares:", userShares);
        console.log("User assets:", userAssets);
        fleetCommander.forceWithdraw(userAssets, user, user);

        assertEq(fleetCommander.balanceOf(user), 0, "User balance should be 0");
        assertGe(
            usdcTokenContract.balanceOf(user),
            expectedMinimumAmount,
            "User should receive at least the expected minimum assets"
        );
        vm.stopPrank();
    }

    function checkAssetsAndRates() internal view {
        console.log("Compound Ark assets   :", compoundArk.totalAssets());
        console.log("Aave Ark assets       :", aaveArk.totalAssets());
        console.log("Morpho Ark assets     :", morphoArk.totalAssets());
        console.log("MetaMorpho Ark assets :", metaMorphoArk.totalAssets());

        console.log("Compound Ark rate     :", compoundArk.rate());
        console.log("Aave Ark rate         :", aaveArk.rate());
        console.log("Morpho Ark rate       :", morphoArk.rate());
        console.log("MetaMorpho Ark rate   :", metaMorphoArk.rate());

        assertTrue(
            compoundArk.totalAssets() > 1000 * 10 ** 6,
            "Compound Ark assets should have increased"
        );
        assertTrue(
            aaveArk.totalAssets() > 1000 * 10 ** 6,
            "Aave Ark assets should have increased"
        );
        assertTrue(
            morphoArk.totalAssets() > 1000 * 10 ** 6,
            "Morpho Ark assets should have increased"
        );
        assertTrue(
            metaMorphoArk.totalAssets() > 1000 * 10 ** 6,
            "MetaMorpho Ark assets should have increased"
        );

        assertTrue(
            compoundArk.rate() > 0,
            "Compound Ark rate should be greater than zero"
        );
        assertTrue(
            aaveArk.rate() > 0,
            "Aave Ark rate should be greater than zero"
        );
        assertTrue(
            morphoArk.rate() > 0,
            "Morpho Ark rate should be greater than zero"
        );
        assertTrue(
            metaMorphoArk.rate() > 0,
            "MetaMorpho Ark rate should be greater than zero"
        );
    }
}<|MERGE_RESOLUTION|>--- conflicted
+++ resolved
@@ -53,13 +53,11 @@
         0x87870Bca3F3fD6335C3F4ce8392D69350B4fA4E2;
     address public constant COMPOUND_USDC_COMET_ADDRESS =
         0xc3d688B66703497DAA19211EEdff47f25384cdc3;
-<<<<<<< HEAD
     address public constant COMET_REWARDS =
         0x1B0e765F6224C21223AeA2af16c1C46E38885a40;
     address public constant AAVE_V3_REWARDS_CONTROLLER =
         0x8164Cc65827dcFe994AB23944CBC90e0aa80bFcb;
     uint256 constant FORK_BLOCK = 20276596;
-=======
     address public constant MORPHO_ADDRESS =
         0xBBBBBbbBBb9cC5e90e3b3Af64bdAF62C37EEFFCb;
     address public constant METAMORPHO_ADDRESS =
@@ -69,7 +67,6 @@
             0x3a85e619751152991742810df6ec69ce473daef99e28a64ab2340d7b7ccfee49
         );
     uint256 constant FORK_BLOCK = 20376149;
->>>>>>> b5f9692b
 
     function setUp() public {
         console.log("Setting up LifecycleTest");
