--- conflicted
+++ resolved
@@ -513,13 +513,8 @@
     }
 
     function test_WithdrawForce_withNonWithdrawableArk() public {
-<<<<<<< HEAD
-        (IArk bufferArk, , ) = fleetCommander.config();
-        /* uint256 depositShares = */ fleetCommander.balanceOf(mockUser);
-=======
         FleetConfig memory config = fleetCommander.getConfig();
-        uint256 depositShares = fleetCommander.balanceOf(mockUser);
->>>>>>> 9fda6315
+
         // Move some funds to arks
         vm.startPrank(keeper);
         vm.warp(block.timestamp + INITIAL_REBALANCE_COOLDOWN);
