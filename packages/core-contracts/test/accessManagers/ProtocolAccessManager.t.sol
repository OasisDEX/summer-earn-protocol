--- conflicted
+++ resolved
@@ -257,15 +257,11 @@
             abi.encodeWithSignature("CallerIsNotGovernor(address)", user)
         );
         vm.prank(user);
-<<<<<<< HEAD
         accessManager.grantContractSpecificRole(
             ContractSpecificRoles.KEEPER_ROLE,
             address(0),
             user
         );
-=======
-        accessManager.grantKeeperRole(user);
->>>>>>> debc97fe
     }
 
     function test_GrantRoleDirectly_ShouldFail() public {
@@ -297,12 +293,4 @@
 
 contract TestProtocolAccessManager is ProtocolAccessManager {
     constructor(address governor) ProtocolAccessManager(governor) {}
-<<<<<<< HEAD
-
-    // // Add this dummy function for testing purposes
-    // function dummyKeeperFunction() external onlyKeeper {
-    //     // This function doesn't need to do anything
-    // }
-=======
->>>>>>> debc97fe
 }