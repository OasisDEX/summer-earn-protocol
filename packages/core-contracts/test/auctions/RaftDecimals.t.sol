--- conflicted
+++ resolved
@@ -47,11 +47,7 @@
         configurationManager.initialize(
             ConfigurationManagerParams({
                 raft: address(raft),
-<<<<<<< HEAD
-                tipJar: address(0),
-=======
                 tipJar: address(1),
->>>>>>> 9fda6315
                 treasury: treasury
             })
         );
