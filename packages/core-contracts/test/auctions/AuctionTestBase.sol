// SPDX-License-Identifier: MIT
pragma solidity 0.8.26;

import {ProtocolAccessManager} from "../../src/contracts/ProtocolAccessManager.sol";
import {ConfigurationManager, ConfigurationManagerParams} from "../../src/contracts/ConfigurationManager.sol";
import {SummerToken} from "../../src/contracts/SummerToken.sol";
import "../../src/types/CommonAuctionTypes.sol";

import {ArkMock, ArkParams} from "../mocks/ArkMock.sol";
import {IERC20} from "@openzeppelin/contracts/token/ERC20/IERC20.sol";
import {DecayFunctions} from "@summerfi/dutch-auction/src/DecayFunctions.sol";
import {Percentage} from "@summerfi/percentage-solidity/contracts/Percentage.sol";
import {PercentageUtils} from "@summerfi/percentage-solidity/contracts/PercentageUtils.sol";
import {Test, console} from "forge-std/Test.sol";
import {MockERC20} from "forge-std/mocks/MockERC20.sol";

contract AuctionTestBase is Test {
    using PercentageUtils for uint256;

    ProtocolAccessManager public accessManager;
    ConfigurationManager public configurationManager;

    address public governor = address(1);
    address public buyer = address(2);
    address public treasury = address(3);
    address public superKeeper = address(8);

    uint256 constant AUCTION_DURATION = 7 days;
    uint8 constant DECIMALS = 18;

    uint256 constant START_PRICE = 100 * 10 ** DECIMALS;
    uint256 constant END_PRICE = (0.1 * 10) ** DECIMALS;
    uint256 public KICKER_REWARD_PERCENTAGE = 0;

    AuctionDefaultParameters defaultParams;

    function setUp() public virtual {
        KICKER_REWARD_PERCENTAGE = 0;
        accessManager = new ProtocolAccessManager(governor);
        configurationManager = new ConfigurationManager(address(accessManager));
        vm.prank(governor);
        configurationManager.initialize(
            ConfigurationManagerParams({
<<<<<<< HEAD
                raft: address(0),
                tipJar: address(0),
=======
                raft: address(1),
                tipJar: address(2),
>>>>>>> 9fda6315
                treasury: treasury
            })
        );

        vm.prank(governor);
        accessManager.grantSuperKeeperRole(superKeeper);

        defaultParams = AuctionDefaultParameters({
            duration: uint40(AUCTION_DURATION),
            startPrice: START_PRICE,
            endPrice: END_PRICE,
            kickerRewardPercentage: PercentageUtils.fromIntegerPercentage(0),
            decayType: DecayFunctions.DecayType.Linear
        });

        vm.label(governor, "governor");
        vm.label(buyer, "buyer");
        vm.label(treasury, "treasury");
        vm.label(superKeeper, "superKeeper");
        vm.label(address(accessManager), "accessManager");
    }

    function createMockToken(
        string memory name,
        string memory symbol,
        uint8 decimals
    ) internal returns (MockERC20) {
        MockERC20 token = new MockERC20();
        token.initialize(name, symbol, decimals);
        return token;
    }

    function mintTokens(address token, address to, uint256 amount) internal {
        deal(token, to, amount);
    }

    function _getEncodedRewardData(
        address[] memory rewardTokens,
        uint256[] memory rewardAmounts
    ) internal pure returns (bytes memory) {
        ArkMock.RewardData memory rewardsData = ArkMock.RewardData({
            rewardTokens: rewardTokens,
            rewardAmounts: rewardAmounts
        });
        return abi.encode(rewardsData);
    }

    function _getEncodedRewardDataSingleToken(
        address rewardToken,
        uint256 rewardAmount
    ) internal pure returns (bytes memory) {
        address[] memory rewardTokens = new address[](1);
        rewardTokens[0] = rewardToken;
        uint256[] memory rewardAmounts = new uint256[](1);
        rewardAmounts[0] = rewardAmount;

        return _getEncodedRewardData(rewardTokens, rewardAmounts);
    }
}<|MERGE_RESOLUTION|>--- conflicted
+++ resolved
@@ -41,13 +41,8 @@
         vm.prank(governor);
         configurationManager.initialize(
             ConfigurationManagerParams({
-<<<<<<< HEAD
-                raft: address(0),
-                tipJar: address(0),
-=======
                 raft: address(1),
                 tipJar: address(2),
->>>>>>> 9fda6315
                 treasury: treasury
             })
         );
