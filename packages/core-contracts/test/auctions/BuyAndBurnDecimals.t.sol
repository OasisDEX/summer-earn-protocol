--- conflicted
+++ resolved
@@ -11,17 +11,10 @@
     using PercentageUtils for uint256;
 
     BuyAndBurn public buyAndBurn;
-<<<<<<< HEAD
-    SummerToken public summerToken;
+    ISummerToken public summerToken;
     ERC20Mock public tokenToAuction6Dec;
     ERC20Mock public tokenToAuction8Dec;
     ERC20Mock public tokenToAuction18Dec;
-=======
-    ISummerToken public summerToken;
-    MockERC20 public tokenToAuction6Dec;
-    MockERC20 public tokenToAuction8Dec;
-    MockERC20 public tokenToAuction18Dec;
->>>>>>> 6b29021b
 
     address public summerGovernor = address(0x9);
 
@@ -29,14 +22,10 @@
 
     function setUp() public override {
         super.setUp();
-<<<<<<< HEAD
-        summerToken = new SummerToken();
-=======
         vm.label(summerGovernor, "Summer Governor");
 
         summerToken = new MockSummerToken("SummerToken", "SUMMER");
 
->>>>>>> 6b29021b
         buyAndBurn = new BuyAndBurn(
             address(summerToken),
             address(accessManager),
