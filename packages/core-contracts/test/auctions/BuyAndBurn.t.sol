--- conflicted
+++ resolved
@@ -17,17 +17,11 @@
 
 contract BuyAndBurnTest is AuctionTestBase, IBuyAndBurnEvents {
     BuyAndBurn public buyAndBurn;
-<<<<<<< HEAD
-    SummerToken public summerToken;
-    ERC20Mock public tokenToAuction1;
-    ERC20Mock public tokenToAuction2;
-=======
     ISummerToken public summerToken;
     ERC20Mock public tokenToAuction1;
     ERC20Mock public tokenToAuction2;
 
     address public summerGovernor = address(0x9);
->>>>>>> 4393cfc9
 
     uint256 constant AUCTION_AMOUNT = 100000000;
     uint256 constant INITIAL_SUPPLY = 1000000;
@@ -387,35 +381,4 @@
         buyAndBurn.buyTokens(1, AUCTION_AMOUNT + 1);
         vm.stopPrank();
     }
-<<<<<<< HEAD
-
-    function test_OnlyGovernorCanStartAuction() public {
-        vm.expectRevert(
-            abi.encodeWithSignature("CallerIsNotGovernor(address)", buyer)
-        );
-        vm.prank(buyer);
-        buyAndBurn.startAuction(address(tokenToAuction1));
-    }
-
-    function test_OnlyGovernorCanFinalizeAuction() public {
-        vm.prank(governor);
-        buyAndBurn.startAuction(address(tokenToAuction1));
-
-        vm.warp(block.timestamp + 8 days);
-
-        vm.expectRevert(
-            abi.encodeWithSignature("CallerIsNotGovernor(address)", buyer)
-        );
-        vm.prank(buyer);
-        buyAndBurn.finalizeAuction(1);
-    }
-
-    function test_CannotStartAuctionWithNoTokens() public {
-        ERC20Mock emptyToken = new ERC20Mock();
-        vm.expectRevert(DutchAuctionErrors.InvalidTokenAmount.selector);
-        vm.prank(governor);
-        buyAndBurn.startAuction(address(emptyToken));
-    }
-=======
->>>>>>> 4393cfc9
 }