// SPDX-License-Identifier: MIT
pragma solidity 0.8.26;

import {BuyAndBurn} from "../../src/contracts/BuyAndBurn.sol";
import "../../src/errors/IAccessControlErrors.sol";
import "../../src/errors/IBuyAndBurnErrors.sol";

import {ISummerToken} from "@summerfi/earn-gov-contracts/interfaces/ISummerToken.sol";
import {MockSummerToken} from "../mocks/SummerTokenMock.sol";
import {IAuctionManagerBaseEvents} from "../../src/events/IAuctionManagerBaseEvents.sol";
import {IBuyAndBurnEvents} from "../../src/events/IBuyAndBurnEvents.sol";
import "./AuctionTestBase.sol";

import {DutchAuctionErrors} from "@summerfi/dutch-auction/src/DutchAuctionErrors.sol";
import {DutchAuctionEvents} from "@summerfi/dutch-auction/src/DutchAuctionEvents.sol";
import {DutchAuctionLibrary} from "@summerfi/dutch-auction/src/DutchAuctionLibrary.sol";

contract BuyAndBurnTest is AuctionTestBase, IBuyAndBurnEvents {
    BuyAndBurn public buyAndBurn;
<<<<<<< HEAD
    SummerToken public summerToken;
    ERC20Mock public tokenToAuction1;
    ERC20Mock public tokenToAuction2;
=======
    ISummerToken public summerToken;
    MockERC20 public tokenToAuction1;
    MockERC20 public tokenToAuction2;
>>>>>>> 6b29021b

    address public summerGovernor = address(0x9);

    uint256 constant AUCTION_AMOUNT = 100000000;
    uint256 constant INITIAL_SUPPLY = 1000000;

    function setUp() public override {
        super.setUp();

        defaultParams.kickerRewardPercentage = Percentage.wrap(
            KICKER_REWARD_PERCENTAGE
        );

        summerToken = new MockSummerToken("SummerToken", "SUMMER");
        buyAndBurn = new BuyAndBurn(
            address(summerToken),
            address(accessManager),
            address(configurationManager),
            defaultParams
        );

        tokenToAuction1 = createMockToken("Token1", "TKN1", 18);
        tokenToAuction2 = createMockToken("Token2", "TKN2", 18);

        mintTokens(
            address(tokenToAuction1),
            address(buyAndBurn),
            AUCTION_AMOUNT
        );
        mintTokens(
            address(tokenToAuction2),
            address(buyAndBurn),
            AUCTION_AMOUNT
        );
        mintTokens(address(summerToken), buyer, 10000 ether);

        vm.label(address(summerToken), "summerToken");
        vm.label(address(tokenToAuction1), "tokenToAuction1");
        vm.label(address(tokenToAuction2), "tokenToAuction2");
        vm.label(address(buyAndBurn), "buyAndBurn");
    }

    function test_Constructor() public {
        BuyAndBurn newBuyAndBurn = new BuyAndBurn(
            address(summerToken),
            address(accessManager),
            address(configurationManager),
            defaultParams
        );
        (
            uint40 duration,
            uint256 startPrice,
            uint256 endPrice,
            Percentage kickerRewardPercentage,
            DecayFunctions.DecayType decayType
        ) = newBuyAndBurn.auctionDefaultParameters();
        assertEq(duration, AUCTION_DURATION);
        assertEq(startPrice, START_PRICE);
        assertEq(endPrice, END_PRICE);
        assertEq(
            Percentage.unwrap(kickerRewardPercentage),
            KICKER_REWARD_PERCENTAGE
        );
        assertEq(uint256(decayType), uint256(DecayFunctions.DecayType.Linear));
    }

    function test_StartAuction() public {
        vm.prank(governor);
        vm.expectEmit(true, true, true, true);
        emit BuyAndBurnAuctionStarted(
            1,
            address(tokenToAuction1),
            AUCTION_AMOUNT
        );

        buyAndBurn.startAuction(address(tokenToAuction1));

        (
            DutchAuctionLibrary.AuctionConfig memory config,
            DutchAuctionLibrary.AuctionState memory state
        ) = buyAndBurn.auctions(1);
        assertEq(address(config.auctionToken), address(tokenToAuction1));
        assertEq(state.remainingTokens, AUCTION_AMOUNT);
    }

    function test_CannotStartDuplicateAuction() public {
        vm.startPrank(governor);
        buyAndBurn.startAuction(address(tokenToAuction1));

        vm.expectRevert(
            abi.encodeWithSignature(
                "BuyAndBurnAuctionAlreadyRunning(address)",
                address(tokenToAuction1)
            )
        );
        buyAndBurn.startAuction(address(tokenToAuction1));
        vm.stopPrank();
    }

    function test_BuyTokens() public {
        vm.prank(governor);
        buyAndBurn.startAuction(address(tokenToAuction1));

        uint256 buyAmount = 50000000;
        uint256 price = buyAndBurn.getCurrentPrice(1);
        vm.startPrank(buyer);
        summerToken.approve(address(buyAndBurn), 10000 ether);
        vm.expectEmit(true, true, true, true);
        emit DutchAuctionEvents.TokensPurchased(1, buyer, buyAmount, price);
        buyAndBurn.buyTokens(1, buyAmount);
        vm.stopPrank();

        (, DutchAuctionLibrary.AuctionState memory state) = buyAndBurn.auctions(
            1
        );
        assertEq(state.remainingTokens, AUCTION_AMOUNT - buyAmount);
    }

    function test_FinalizeAuction() public {
        vm.prank(governor);
        buyAndBurn.startAuction(address(tokenToAuction1));

        uint256 buyAmount = 50000000;
        vm.startPrank(buyer);
        summerToken.approve(address(buyAndBurn), 10000 ether);
        uint256 summerSpent = buyAndBurn.buyTokens(1, buyAmount);
        vm.stopPrank();

        vm.warp(block.timestamp + 8 days);

        vm.prank(governor);
        vm.expectEmit(true, true, true, true);
        emit SummerBurned(summerSpent);
        buyAndBurn.finalizeAuction(1);

        (, DutchAuctionLibrary.AuctionState memory state) = buyAndBurn.auctions(
            1
        );
        assertTrue(state.isFinalized);
        assertEq(
            summerToken.balanceOf(address(buyAndBurn)),
            0,
            "All summerToken tokens should be burned"
        );
        assertEq(
            tokenToAuction1.balanceOf(treasury),
            AUCTION_AMOUNT - buyAmount,
            "Unsold tokens should be in treasury"
        );
    }

    function test_CannotFinalizeAuctionBeforeEndTime() public {
        vm.prank(governor);
        buyAndBurn.startAuction(address(tokenToAuction1));

        vm.expectRevert(
            abi.encodeWithSelector(
                DutchAuctionErrors.AuctionNotEnded.selector,
                1
            )
        );
        vm.prank(governor);
        buyAndBurn.finalizeAuction(1);
    }

    function test_UpdateAuctionDefaultParameters() public {
        defaultParams = AuctionDefaultParameters({
            duration: 5 days,
            startPrice: 2e18,
            endPrice: 5e17,
            kickerRewardPercentage: PercentageUtils.fromIntegerPercentage(5),
            decayType: DecayFunctions.DecayType.Exponential
        });

        vm.prank(governor);
        vm.expectEmit(true, true, true, true);
        emit IAuctionManagerBaseEvents.AuctionDefaultParametersUpdated(
            defaultParams
        );
        buyAndBurn.updateAuctionDefaultParameters(defaultParams);

        (
            uint40 duration,
            uint256 startPrice,
            uint256 endPrice,
            Percentage kickerRewardPercentage,
            DecayFunctions.DecayType decayType
        ) = buyAndBurn.auctionDefaultParameters();
        assertEq(duration, defaultParams.duration);
        assertEq(startPrice, defaultParams.startPrice);
        assertEq(endPrice, defaultParams.endPrice);
        assertEq(
            Percentage.unwrap(kickerRewardPercentage),
            Percentage.unwrap(defaultParams.kickerRewardPercentage)
        );
        assertEq(uint256(decayType), uint256(defaultParams.decayType));
    }

    function test_MultipleAuctionsCycle() public {
        // First auction cycle
        vm.prank(governor);
        buyAndBurn.startAuction(address(tokenToAuction1));

        uint256 firstAuctionBuyAmount = AUCTION_AMOUNT / 2;
        vm.startPrank(buyer);
        summerToken.approve(address(buyAndBurn), 10000 ether);
        buyAndBurn.buyTokens(1, firstAuctionBuyAmount);
        vm.stopPrank();

        vm.warp(block.timestamp + 8 days);
        vm.prank(governor);
        buyAndBurn.finalizeAuction(1);

        // Verify first auction results
        assertEq(
            summerToken.balanceOf(address(buyAndBurn)),
            0,
            "All summerToken tokens should be burned"
        );
        assertEq(
            tokenToAuction1.balanceOf(treasury),
            AUCTION_AMOUNT - firstAuctionBuyAmount,
            "Unsold tokens should be in treasury"
        );

        // Second auction cycle

        vm.prank(governor);
        buyAndBurn.startAuction(address(tokenToAuction2));

        uint256 secondAuctionBuyAmount = (AUCTION_AMOUNT * 3) / 4;

        vm.startPrank(buyer);
        summerToken.approve(address(buyAndBurn), 10000 ether);
        buyAndBurn.buyTokens(2, secondAuctionBuyAmount);
        vm.stopPrank();

        vm.warp(block.timestamp + 8 days);
        vm.prank(governor);
        buyAndBurn.finalizeAuction(2);

        // Verify second auction results
        assertEq(
            summerToken.balanceOf(address(buyAndBurn)),
            0,
            "All summerToken tokens should be burned"
        );
        assertEq(
            tokenToAuction2.balanceOf(treasury),
            AUCTION_AMOUNT - secondAuctionBuyAmount,
            "Unsold tokens should be in treasury"
        );
    }

    function test_BuyAllTokensAndAutoSettle() public {
        // Start the auction
        vm.prank(governor);
        buyAndBurn.startAuction(address(tokenToAuction1));

        // Get the current price
        uint256 currentPrice = buyAndBurn.getCurrentPrice(1);

        // Calculate the total cost to buy all tokens
        uint256 totalCost = (currentPrice * AUCTION_AMOUNT) / 1e18;

        // Approve and buy all tokens
        vm.startPrank(buyer);
        summerToken.approve(address(buyAndBurn), totalCost);

        // Expect the SummerBurned event to be emitted
        vm.expectEmit(true, true, true, true);
        emit SummerBurned(totalCost);

        // Buy all tokens
        buyAndBurn.buyTokens(1, AUCTION_AMOUNT);
        vm.stopPrank();

        // Check that the auction is finalized
        (, DutchAuctionLibrary.AuctionState memory state) = buyAndBurn.auctions(
            1
        );
        assertTrue(state.isFinalized, "Auction should be finalized");
        assertEq(state.remainingTokens, 0, "All tokens should be sold");

        // Check that SUMMER tokens were burned
        assertEq(
            summerToken.balanceOf(address(buyAndBurn)),
            0,
            "All SUMMER tokens should be burned"
        );

        // Check that auctioned tokens were transferred to the buyer
        assertEq(
            tokenToAuction1.balanceOf(buyer),
            AUCTION_AMOUNT,
            "All auctioned tokens should be transferred to the buyer"
        );

        // Check that the auction is removed from ongoingAuctions
        assertEq(
            buyAndBurn.ongoingAuctions(address(tokenToAuction1)),
            0,
            "Auction should be removed from ongoingAuctions"
        );

        // Check that auctionSummerRaised is reset
        assertEq(
            buyAndBurn.auctionSummerRaised(1),
            0,
            "auctionSummerRaised should be reset"
        );
    }

    function test_GetAuctionInfo() public {
        vm.prank(governor);
        buyAndBurn.startAuction(address(tokenToAuction1));

        DutchAuctionLibrary.Auction memory auctionInfo = buyAndBurn
            .getAuctionInfo(1);
        assertEq(
            address(auctionInfo.config.auctionToken),
            address(tokenToAuction1)
        );
        assertEq(auctionInfo.config.totalTokens, AUCTION_AMOUNT);
        assertEq(auctionInfo.state.remainingTokens, AUCTION_AMOUNT);
        assertFalse(auctionInfo.state.isFinalized);
    }

    function test_BuyTokensMultipleTimes() public {
        vm.prank(governor);
        buyAndBurn.startAuction(address(tokenToAuction1));

        uint256 firstBuy = AUCTION_AMOUNT / 4;
        uint256 secondBuy = AUCTION_AMOUNT / 4;

        uint256 currentPrice = buyAndBurn.getCurrentPrice(1);

        vm.startPrank(buyer);
        summerToken.approve(address(buyAndBurn), currentPrice * AUCTION_AMOUNT);
        buyAndBurn.buyTokens(1, firstBuy);
        buyAndBurn.buyTokens(1, secondBuy);
        vm.stopPrank();

        (, DutchAuctionLibrary.AuctionState memory state) = buyAndBurn.auctions(
            1
        );
        assertEq(state.remainingTokens, AUCTION_AMOUNT - firstBuy - secondBuy);
    }

    function test_CannotBuyMoreThanAvailable() public {
        vm.prank(governor);
        buyAndBurn.startAuction(address(tokenToAuction1));

        vm.startPrank(buyer);
        summerToken.approve(address(buyAndBurn), 10000 ether);
        vm.expectRevert(
            abi.encodeWithSignature("InsufficientTokensAvailable()")
        );
        buyAndBurn.buyTokens(1, AUCTION_AMOUNT + 1);
        vm.stopPrank();
    }

    function test_OnlyGovernorCanStartAuction() public {
        vm.expectRevert(
            abi.encodeWithSignature("CallerIsNotGovernor(address)", buyer)
        );
        vm.prank(buyer);
        buyAndBurn.startAuction(address(tokenToAuction1));
    }

    function test_OnlyGovernorCanFinalizeAuction() public {
        vm.prank(governor);
        buyAndBurn.startAuction(address(tokenToAuction1));

        vm.warp(block.timestamp + 8 days);

        vm.expectRevert(
            abi.encodeWithSignature("CallerIsNotGovernor(address)", buyer)
        );
        vm.prank(buyer);
        buyAndBurn.finalizeAuction(1);
    }

    function test_CannotStartAuctionWithNoTokens() public {
        ERC20Mock emptyToken = new ERC20Mock();
        vm.expectRevert(DutchAuctionErrors.InvalidTokenAmount.selector);
        vm.prank(governor);
        buyAndBurn.startAuction(address(emptyToken));
    }
}<|MERGE_RESOLUTION|>--- conflicted
+++ resolved
@@ -17,15 +17,9 @@
 
 contract BuyAndBurnTest is AuctionTestBase, IBuyAndBurnEvents {
     BuyAndBurn public buyAndBurn;
-<<<<<<< HEAD
-    SummerToken public summerToken;
+    ISummerToken public summerToken;
     ERC20Mock public tokenToAuction1;
     ERC20Mock public tokenToAuction2;
-=======
-    ISummerToken public summerToken;
-    MockERC20 public tokenToAuction1;
-    MockERC20 public tokenToAuction2;
->>>>>>> 6b29021b
 
     address public summerGovernor = address(0x9);
 
