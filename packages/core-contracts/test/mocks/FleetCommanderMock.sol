// SPDX-License-Identifier: BUSL-1.1
pragma solidity 0.8.26;

import {Test, console} from "forge-std/Test.sol";

import {ERC4626Mock, ERC4626, ERC20} from "@openzeppelin/contracts/mocks/token/ERC4626Mock.sol";
import {Tipper} from "../../src/contracts/Tipper.sol";
import {IFleetCommander} from "../../src/interfaces/IFleetCommander.sol";
import {IERC20} from "@openzeppelin/contracts/token/ERC20/IERC20.sol";
import {Percentage} from "../../src/types/Percentage.sol";
import {PercentageUtils} from "../../src/libraries/PercentageUtils.sol";
import {RebalanceData} from "../../src/types/FleetCommanderTypes.sol";

contract FleetCommanderMock is IFleetCommander, Tipper, ERC4626Mock {
    using PercentageUtils for uint256;

<<<<<<< HEAD
contract FleetCommanderMock is Tipper, ERC4626Mock {
    address[] public arks;

=======
>>>>>>> 4044af99
    constructor(
        address underlying,
        address configurationManager,
        Percentage initialTipRate
    ) ERC4626Mock(underlying) Tipper(configurationManager, initialTipRate) {}

    function _mintTip(
        address account,
        uint256 amount
    ) internal virtual override {
        _mint(account, amount);
    }

    function testMint(address account, uint256 amount) public {
        _mint(account, amount);
    }

    function deposit(
        uint256 assets,
        address receiver
    ) public override(IFleetCommander, ERC4626) returns (uint256) {
        return super.deposit(assets, receiver);
    }

    function withdraw(
        uint256 assets,
        address receiver,
        address owner
    ) public override(IFleetCommander, ERC4626) returns (uint256) {
        return super.withdraw(assets, receiver, owner);
    }

    function forceWithdraw(
        uint256 assets,
        address receiver,
        address owner
    ) external returns (uint256) {}

    function setTipRate(Percentage newTipRate) external {
        _setTipRate(newTipRate);
    }

    function setTipJar() external {
        _setTipJar();
    }

    function tip() public returns (uint256) {
        return _accrueTip();
    }

<<<<<<< HEAD
    function getArks() external view returns (address[] memory) {
        return arks;
    }
=======
    function arks(uint256) external pure returns (address) {
        return address(0);
    }

    function addArk(address ark) external {}

    function removeArk(address ark) external {}

    function isArkActive(address) external pure returns (bool) {
        return false;
    }

    function addArks(address[] memory _arks) external {}

    function adjustBuffer(RebalanceData[] calldata data) external {}

    function emergencyShutdown() external {}

    function setDepositCap(uint256 newCap) external {}

    function setMaxAllocation(address ark, uint256 newMaxAllocation) external {}

    function rebalance(RebalanceData[] calldata data) external {}

    function forceRebalance(RebalanceData[] calldata data) external {}

    function updateRebalanceCooldown(uint256 newCooldown) external {}

    function maxForceWithdraw(address owner) external view returns (uint256) {}
>>>>>>> 4044af99
}<|MERGE_RESOLUTION|>--- conflicted
+++ resolved
@@ -14,12 +14,9 @@
 contract FleetCommanderMock is IFleetCommander, Tipper, ERC4626Mock {
     using PercentageUtils for uint256;
 
-<<<<<<< HEAD
 contract FleetCommanderMock is Tipper, ERC4626Mock {
     address[] public arks;
 
-=======
->>>>>>> 4044af99
     constructor(
         address underlying,
         address configurationManager,
@@ -70,11 +67,10 @@
         return _accrueTip();
     }
 
-<<<<<<< HEAD
     function getArks() external view returns (address[] memory) {
         return arks;
     }
-=======
+
     function arks(uint256) external pure returns (address) {
         return address(0);
     }
@@ -104,5 +100,4 @@
     function updateRebalanceCooldown(uint256 newCooldown) external {}
 
     function maxForceWithdraw(address owner) external view returns (uint256) {}
->>>>>>> 4044af99
 }