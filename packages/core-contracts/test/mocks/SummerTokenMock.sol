// SPDX-License-Identifier: MIT
pragma solidity 0.8.27;

import {ERC20} from "@openzeppelin/contracts/token/ERC20/ERC20.sol";
import {ERC20Burnable} from "@openzeppelin/contracts/token/ERC20/extensions/ERC20Burnable.sol";
import {ISummerToken, SummerVestingWallet} from "@summerfi/earn-gov-contracts/interfaces/ISummerToken.sol";

contract MockSummerToken is ERC20, ERC20Burnable, ISummerToken {
    uint256 private constant INITIAL_SUPPLY = 1e9;

    constructor(string memory name, string memory symbol) ERC20(name, symbol) {
        _mint(msg.sender, INITIAL_SUPPLY * 10 ** decimals());
    }

    function mint(address to, uint256 amount) external {
        _mint(to, amount);
    }

    function createVestingWallet(
        address,
        uint256,
        uint256[] memory,
        SummerVestingWallet.VestingType
    ) external pure {
        revert("Not implemented");
    }

<<<<<<< HEAD
    // Add missing implementations:
    function DOMAIN_SEPARATOR() external pure override returns (bytes32) {
        // Implement or revert
        revert("Not implemented");
    }

    function nonces(address) external pure override returns (uint256) {
        // Implement or revert
        revert("Not implemented");
    }

    function permit(
        address,
        address,
        uint256,
        uint256,
        uint8,
        bytes32,
        bytes32
    ) external pure override {
        // Implement or revert
        revert("Not implemented");
    }

    function vestingWallets(address) external pure override returns (address) {
        // Implement or revert
=======
    function testSkipper() external pure {
>>>>>>> 6f78bafe
        revert("Not implemented");
    }
}<|MERGE_RESOLUTION|>--- conflicted
+++ resolved
@@ -25,7 +25,6 @@
         revert("Not implemented");
     }
 
-<<<<<<< HEAD
     // Add missing implementations:
     function DOMAIN_SEPARATOR() external pure override returns (bytes32) {
         // Implement or revert
@@ -52,9 +51,10 @@
 
     function vestingWallets(address) external pure override returns (address) {
         // Implement or revert
-=======
+        revert("Not implemented");
+    }
+
     function testSkipper() external pure {
->>>>>>> 6f78bafe
         revert("Not implemented");
     }
 }