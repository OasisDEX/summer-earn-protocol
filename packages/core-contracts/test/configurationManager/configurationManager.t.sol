--- conflicted
+++ resolved
@@ -160,27 +160,13 @@
     function test_SetRaftToZeroAddress() public {
         vm.prank(governor);
         configurationManager.setRaft(address(0));
-<<<<<<< HEAD
-        assertEq(
-            configurationManager.raft(),
-            address(0),
-            "Raft address should be set to zero address"
-        );
-=======
         vm.expectRevert(abi.encodeWithSignature("RaftNotSet()"));
         configurationManager.raft();
->>>>>>> 9fda6315
     }
 
     function test_SetTipJarToZeroAddress() public {
         vm.prank(governor);
         configurationManager.setTipJar(address(0));
-<<<<<<< HEAD
-        assertEq(
-            configurationManager.tipJar(),
-            address(0),
-            "TipJar address should be set to zero address"
-=======
         vm.expectRevert(abi.encodeWithSignature("TipJarNotSet()"));
         configurationManager.tipJar();
     }
@@ -203,7 +189,6 @@
         vm.prank(nonGovernor);
         vm.expectRevert(
             abi.encodeWithSignature("CallerIsNotGovernor(address)", nonGovernor)
->>>>>>> 9fda6315
         );
         configurationManager.setTreasury(newTreasury);
     }
@@ -214,36 +199,4 @@
         vm.expectRevert(abi.encodeWithSignature("TreasuryNotSet()"));
         configurationManager.treasury();
     }
-
-    function test_SetTreasuryByGovernor() public {
-        address newTreasury = address(13);
-        vm.prank(governor);
-        vm.expectEmit(true, true, true, true);
-        emit IConfigurationManagerEvents.TreasuryUpdated(newTreasury);
-        configurationManager.setTreasury(newTreasury);
-        assertEq(
-            configurationManager.treasury(),
-            newTreasury,
-            "Treasury address should be updated"
-        );
-    }
-
-    function test_SetTreasuryByNonGovernor() public {
-        address newTreasury = address(13);
-        vm.prank(nonGovernor);
-        vm.expectRevert(
-            abi.encodeWithSignature("CallerIsNotGovernor(address)", nonGovernor)
-        );
-        configurationManager.setTreasury(newTreasury);
-    }
-
-    function test_SetTreasuryToZeroAddress() public {
-        vm.prank(governor);
-        configurationManager.setTreasury(address(0));
-        assertEq(
-            configurationManager.treasury(),
-            address(0),
-            "Treasury address should be set to zero address"
-        );
-    }
 }