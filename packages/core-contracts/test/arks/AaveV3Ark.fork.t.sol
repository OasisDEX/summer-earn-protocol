// SPDX-License-Identifier: BUSL-1.1
pragma solidity 0.8.26;

import {Test, console} from "forge-std/Test.sol";
import "../../src/contracts/arks/AaveV3Ark.sol";
import "../../src/errors/AccessControlErrors.sol";
import "@openzeppelin/contracts/mocks/token/ERC20Mock.sol";
import "../../src/events/IArkEvents.sol";
import {ConfigurationManager} from "../../src/contracts/ConfigurationManager.sol";
import {IConfigurationManager} from "../../src/interfaces/IConfigurationManager.sol";
import {ConfigurationManagerParams} from "../../src/types/ConfigurationManagerTypes.sol";
import {ProtocolAccessManager} from "../../src/contracts/ProtocolAccessManager.sol";
import {IProtocolAccessManager} from "../../src/interfaces/IProtocolAccessManager.sol";

contract AaveV3ArkTestFork is Test, IArkEvents {
    AaveV3Ark public ark;
    AaveV3Ark public nextArk;
    address public governor = address(1);
    address public raft = address(2);
    address public tipJar = address(3);
    address public commander = address(4);

    address public constant aaveV3PoolAddress =
        0x87870Bca3F3fD6335C3F4ce8392D69350B4fA4E2;
    address public aaveAddressProvider =
        0x2f39d218133AFaB8F2B819B1066c7E434Ad94E9e;
    address public aaveV3DataProvider =
        0x7B4EB56E7CD4b454BA8ff71E4518426369a138a3;
    address public rewardsController =
        0x8164Cc65827dcFe994AB23944CBC90e0aa80bFcb;

    IPoolV3 public aaveV3Pool;
    IERC20 public dai;

    uint256 forkBlock = 20276596;
    uint256 forkId;

    function setUp() public {
        forkId = vm.createSelectFork(vm.rpcUrl("mainnet"), forkBlock);

        dai = IERC20(0x6B175474E89094C44Da98b954EedeAC495271d0F);
        aaveV3Pool = IPoolV3(aaveV3PoolAddress);

        IProtocolAccessManager accessManager = new ProtocolAccessManager(
            governor
        );

        IConfigurationManager configurationManager = new ConfigurationManager(
            ConfigurationManagerParams({
                accessManager: address(accessManager),
                tipJar: tipJar,
                raft: raft
            })
        );

        ArkParams memory params = ArkParams({
            accessManager: address(accessManager),
            configurationManager: address(configurationManager),
            token: address(dai),
            maxAllocation: type(uint256).max
        });

        ark = new AaveV3Ark(address(aaveV3Pool), rewardsController, params);
        nextArk = new AaveV3Ark(address(aaveV3Pool), rewardsController, params);

        // Permissioning
        vm.startPrank(governor);
        ark.grantCommanderRole(commander);
        nextArk.grantCommanderRole(commander);
        vm.stopPrank();
    }

    function test_Board_AaveV3_fork() public {
<<<<<<< HEAD
        vm.prank(governor); // Set msg.sender to governor
        ark.grantCommanderRole(commander);

=======
>>>>>>> b5f9692b
        // Arrange
        uint256 amount = 1000 * 10 ** 18;
        deal(address(dai), commander, amount);

        vm.prank(commander);
        dai.approve(address(ark), amount);

        vm.expectCall(
            address(aaveV3Pool),
            abi.encodeWithSelector(
                aaveV3Pool.supply.selector,
                address(dai),
                amount,
                address(ark),
                0
            )
        );

        // Expect the Transfer event to be emitted - minted aTokens
        vm.expectEmit();
        emit IERC20.Transfer(
            0x0000000000000000000000000000000000000000,
            address(ark),
            amount
        );

        // Expect the Boarded event to be emitted
        vm.expectEmit();
        emit Boarded(commander, address(dai), amount);

        // Act
        vm.prank(commander); // Execute the next call as the commander
        ark.board(amount);

        uint256 assetsAfterDeposit = ark.totalAssets();
        vm.warp(block.timestamp + 10000);
        uint256 assetsAfterAccrual = ark.totalAssets();
        assertTrue(assetsAfterAccrual > assetsAfterDeposit);
    }
}<|MERGE_RESOLUTION|>--- conflicted
+++ resolved
@@ -71,12 +71,9 @@
     }
 
     function test_Board_AaveV3_fork() public {
-<<<<<<< HEAD
         vm.prank(governor); // Set msg.sender to governor
         ark.grantCommanderRole(commander);
 
-=======
->>>>>>> b5f9692b
         // Arrange
         uint256 amount = 1000 * 10 ** 18;
         deal(address(dai), commander, amount);
