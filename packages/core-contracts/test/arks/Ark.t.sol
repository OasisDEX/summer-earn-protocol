// SPDX-License-Identifier: BUSL-1.1
pragma solidity 0.8.26;

import {ConfigurationManager} from "../../src/contracts/ConfigurationManager.sol";

import {ProtocolAccessManager} from "../../src/contracts/ProtocolAccessManager.sol";
import {AaveV3Ark, ArkParams} from "../../src/contracts/arks/AaveV3Ark.sol";
import {IArkEvents} from "../../src/events/IArkEvents.sol";
import {IConfigurationManager} from "../../src/interfaces/IConfigurationManager.sol";
import {IFleetCommander} from "../../src/interfaces/IFleetCommander.sol";
import {IFleetCommanderConfigProvider} from "../../src/interfaces/IFleetCommanderConfigProvider.sol";

import {IProtocolAccessManager} from "../../src/interfaces/IProtocolAccessManager.sol";
import {ConfigurationManagerParams} from "../../src/types/ConfigurationManagerTypes.sol";
import {ERC20Mock} from "@openzeppelin/contracts/mocks/token/ERC20Mock.sol";
import {Test, console} from "forge-std/Test.sol";

import {TestHelpers} from "../helpers/TestHelpers.sol";
import {ArkMock} from "../mocks/ArkMock.sol";
import {RestictedWithdrawalArkMock} from "../mocks/RestictedWithdrawalArkMock.sol";
import {ArkTestBase} from "./ArkTestBase.sol";

<<<<<<< HEAD
contract ArkTest is Test, IArkEvents, ArkTestHelpers, ArkTestBase {
=======
contract ArkTest is Test, IArkEvents, TestHelpers {
>>>>>>> 2e50af03
    ArkMock public ark;
    RestictedWithdrawalArkMock public unrestrictedArk;
    ArkMock public otherArk;

    function setUp() public {
        initializeCoreContracts();

        ArkParams memory params = ArkParams({
            name: "TestArk",
            accessManager: address(accessManager),
            configurationManager: address(configurationManager),
            token: address(mockToken),
            depositCap: type(uint256).max,
            maxRebalanceOutflow: type(uint256).max,
            maxRebalanceInflow: type(uint256).max,
            requiresKeeperData: false
        });

        ark = new ArkMock(params);
        otherArk = new ArkMock(params);

        params.requiresKeeperData = true;
        unrestrictedArk = new RestictedWithdrawalArkMock(params);
    }

    function test_Constructor() public {
        ArkParams memory params = ArkParams({
            name: "",
            accessManager: address(0),
            configurationManager: address(0),
            token: address(0),
            depositCap: type(uint256).max,
            maxRebalanceOutflow: type(uint256).max,
            maxRebalanceInflow: type(uint256).max,
            requiresKeeperData: false
        });

        vm.expectRevert(
            abi.encodeWithSignature(
                "InvalidAccessManagerAddress(address)",
                address(0)
            )
        );
        new ArkMock(params);

        vm.expectRevert(
            abi.encodeWithSignature(
                "CannotDeployArkWithoutConfigurationManager()"
            )
        );
        params.accessManager = address(accessManager);
        new ArkMock(params);

        vm.expectRevert(
            abi.encodeWithSignature("CannotDeployArkWithoutToken()")
        );
        params.configurationManager = address(configurationManager);
        new ArkMock(params);

        vm.expectRevert(
            abi.encodeWithSignature("CannotDeployArkWithEmptyName()")
        );
        params.token = address(3);
        new ArkMock(params);

        vm.prank(governor);
        configurationManager.setRaft(address(0));
        vm.expectRevert(
            abi.encodeWithSignature("CannotDeployArkWithoutRaft()")
        );
        params.name = "TestArk";
        new ArkMock(params);

        vm.prank(governor);
        configurationManager.setRaft(raft);

        new ArkMock(params);
    }

    function test_GrantCommanderRole_ShouldSucceed() public {
        // Act
        vm.prank(governor);
        ark.grantCommanderRole(commander);

        // Assert
        assertTrue(ark.commander() == commander, "Commander role not granted");
    }

    function test_GrantCommanderRole_ShouldFail() public {
        // Arrange
        vm.prank(governor);
        ark.grantCommanderRole(commander);

        vm.expectRevert(
            abi.encodeWithSignature("CannotAddCommanderToArkWithCommander()")
        );

        // Act
        vm.prank(governor);
        ark.grantCommanderRole(address(5));

        // Assert
        assertTrue(ark.commander() != address(5), "Commander role not granted");
    }

    function test_GrantRoleDirectly_ShouldFail() public {
        // Act
        vm.expectRevert(
            abi.encodeWithSignature("DirectGrantIsDisabled(address)", governor)
        );
        vm.prank(governor);
        ark.grantRole(keccak256("COMMANDER_ROLE"), commander);

        // Assert
        assertTrue(ark.commander() != commander, "Commander role granted");
    }

    function test_RevokeRoleDirectly_ShouldFail() public {
        // Arrange
        vm.prank(governor);
        ark.grantCommanderRole(commander);

        // Act
        vm.expectRevert(
            abi.encodeWithSignature("DirectRevokeIsDisabled(address)", governor)
        );
        vm.prank(governor);
        ark.revokeRole(keccak256("COMMANDER_ROLE"), commander);

        // Assert
        assertTrue(ark.commander() == commander, "Commander role not granted");
    }

    function test_RevokeCommanderRole_ShouldSucceed() public {
        // Arrange
        vm.prank(governor);
        ark.grantCommanderRole(commander);

        // Act
        vm.prank(governor);
        ark.revokeCommanderRole(commander);

        // Assert
        assertFalse(ark.commander() == commander, "Commander role not revoked");
    }

    function test_RevokeCommanderRole_ShouldFail() public {
        // Arrange
        vm.prank(governor);
        ark.grantCommanderRole(commander);
        mockArkTotalAssets(address(ark), 1000);

        // Act
        vm.expectRevert(
            abi.encodeWithSignature("CannotRemoveCommanderFromArkWithAssets()")
        );
        vm.prank(governor);
        ark.revokeCommanderRole(commander);

        // Assert
        assertTrue(ark.commander() == commander, "Commander role not revoked");
    }

    function test_BoardByCommander_ShouldSucceed() public {
        vm.prank(governor);
        ark.grantCommanderRole(commander);

        uint256 amount = 1000;
        mockToken.mint(commander, amount);

        vm.startPrank(commander);
        mockToken.approve(address(ark), amount);
        vm.expectEmit();
        emit Boarded(commander, address(mockToken), amount);
        ark.board(amount, bytes(""));
        vm.stopPrank();

        assertEq(
            mockToken.balanceOf(address(ark)),
            amount,
            "Token not transferred to ark"
        );
    }

    function test_BoardByArk_ShouldSucceed() public {
        // Arrange
        vm.prank(governor);
        ark.grantCommanderRole(commander);

        uint256 amount = 1000;
        mockToken.mint(address(otherArk), amount);

        vm.mockCall(
            commander,
            abi.encodeWithSelector(
                IFleetCommanderConfigProvider.isArkActive.selector,
                address(otherArk)
            ),
            abi.encode(true)
        );

        // Act
        vm.startPrank(address(otherArk));
        mockToken.approve(address(ark), amount);
        vm.expectEmit();
        emit Boarded(address(otherArk), address(mockToken), amount);
        ark.board(amount, bytes(""));
        vm.stopPrank();

        // Assert
        assertEq(
            mockToken.balanceOf(address(ark)),
            amount,
            "Token not transferred to ark"
        );
    }

    function test_BoardByNonArk_ShouldFail() public {
        // Arrange
        vm.prank(governor);
        ark.grantCommanderRole(commander);

        uint256 amount = 1000;
        address nonArk = address(5);
        mockToken.mint(nonArk, amount);

        vm.mockCall(
            commander,
            abi.encodeWithSelector(
                IFleetCommanderConfigProvider.isArkActive.selector,
                nonArk
            ),
            abi.encode(false)
        );
        // Act && Assert
        vm.startPrank(nonArk);
        mockToken.approve(address(ark), amount);
        vm.expectRevert(
            abi.encodeWithSignature(
                "CallerIsNotAuthorizedToBoard(address)",
                nonArk
            )
        );
        ark.board(amount, bytes(""));
        vm.stopPrank();
    }

    function test_Disembark_ShouldSucceed() public {
        // Arrange
        vm.prank(governor);
        ark.grantCommanderRole(commander);

        uint256 amount = 1000;
        mockToken.mint(address(ark), amount);

        // Act
        vm.startPrank(commander);
        vm.expectEmit();
        emit Disembarked(commander, address(mockToken), amount);
        ark.disembark(amount, bytes(""));
        vm.stopPrank();

        // Assert
        assertEq(
            mockToken.balanceOf(commander),
            amount,
            "Token not transferred to commander"
        );
    }

    function test_DisembarkByNonCommander_ShouldFail() public {
        // Arrange
        vm.prank(governor);
        ark.grantCommanderRole(commander);

        uint256 amount = 1000;
        mockToken.mint(address(ark), amount);

        // Act && Assert
        vm.expectRevert(
            abi.encodeWithSignature(
                "CallerIsNotCommander(address)",
                address(this)
            )
        );
        ark.disembark(amount, bytes(""));
    }

    function test_Move_ShouldSucceed() public {
        // Arrange
        vm.startPrank(governor);
        ark.grantCommanderRole(commander);
        otherArk.grantCommanderRole(commander);
        vm.stopPrank();

        uint256 amount = 1000;
        mockToken.mint(address(ark), amount);

        vm.mockCall(
            commander,
            abi.encodeWithSelector(
                IFleetCommanderConfigProvider.isArkActive.selector,
                address(ark)
            ),
            abi.encode(true)
        );
        // Act
        vm.startPrank(commander);
        vm.expectEmit();
        emit Moved(address(ark), address(otherArk), address(mockToken), amount);
        ark.move(amount, address(otherArk), bytes(""), bytes(""));
        vm.stopPrank();
        // Assert

        assertEq(
            mockToken.balanceOf(address(otherArk)),
            amount,
            "Token not transferred to other ark"
        );
    }

    function test_MoveByNonCommander_ShouldFail() public {
        // Arrange
        vm.prank(governor);
        ark.grantCommanderRole(commander);

        uint256 amount = 1000;
        mockToken.mint(address(ark), amount);

        // Act && Assert
        vm.expectRevert(
            abi.encodeWithSignature(
                "CallerIsNotCommander(address)",
                address(this)
            )
        );
        ark.move(amount, address(otherArk), bytes(""), bytes(""));
    }

    function test_validateCommonData() public {
        // Arrange
        vm.startPrank(governor);
        ark.grantCommanderRole(commander);
        unrestrictedArk.grantCommanderRole(commander);
        vm.stopPrank();

        uint256 amount = 1000;
        mockToken.mint(address(ark), amount);

        // Act && Assert
        vm.expectRevert(
            abi.encodeWithSignature("CannotUseKeeperDataWhenNotRequired()")
        );
        vm.prank(commander);
        ark.board(0, bytes("test data test data test data 12"));

        vm.expectRevert(abi.encodeWithSignature("KeeperDataRequired()"));
        vm.prank(commander);
        unrestrictedArk.board(0, bytes(""));
    }
}<|MERGE_RESOLUTION|>--- conflicted
+++ resolved
@@ -15,16 +15,11 @@
 import {ERC20Mock} from "@openzeppelin/contracts/mocks/token/ERC20Mock.sol";
 import {Test, console} from "forge-std/Test.sol";
 
-import {TestHelpers} from "../helpers/TestHelpers.sol";
 import {ArkMock} from "../mocks/ArkMock.sol";
 import {RestictedWithdrawalArkMock} from "../mocks/RestictedWithdrawalArkMock.sol";
 import {ArkTestBase} from "./ArkTestBase.sol";
 
-<<<<<<< HEAD
-contract ArkTest is Test, IArkEvents, ArkTestHelpers, ArkTestBase {
-=======
-contract ArkTest is Test, IArkEvents, TestHelpers {
->>>>>>> 2e50af03
+contract ArkTest is Test, IArkEvents, ArkTestBase {
     ArkMock public ark;
     RestictedWithdrawalArkMock public unrestrictedArk;
     ArkMock public otherArk;
