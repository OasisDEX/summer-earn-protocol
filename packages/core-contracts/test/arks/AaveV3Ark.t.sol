// SPDX-License-Identifier: BUSL-1.1
pragma solidity 0.8.26;

import {Test, console} from "forge-std/Test.sol";
import "../../src/contracts/arks/AaveV3Ark.sol";
import "../../src/errors/ArkAccessControlErrors.sol";
import "@openzeppelin/contracts/mocks/token/ERC20Mock.sol";
import "../../src/interfaces/IArkEvents.sol";

contract AaveV3ArkTest is Test, IArkEvents {
    AaveV3Ark public ark;
    AaveV3Ark public nextArk;
    address public governor = address(1);
    address public commander = address(4);
    address public raft = address(2);
<<<<<<< HEAD
    address public constant aaveV3PoolAddress = 0x87870Bca3F3fD6335C3F4ce8392D69350B4fA4E2;
    address public aaveAddressProvider = 0x2f39d218133AFaB8F2B819B1066c7E434Ad94E9e;
    address public aaveV3DataProvider = 0x7B4EB56E7CD4b454BA8ff71E4518426369a138a3;
=======
    address public constant aaveV3PoolAddress =
        0x87870Bca3F3fD6335C3F4ce8392D69350B4fA4E2;
>>>>>>> 7a42148a
    IPoolV3 public aaveV3Pool;
    ERC20Mock public mockToken;

    function setUp() public {
        mockToken = new ERC20Mock();
        aaveV3Pool = IPoolV3(aaveV3PoolAddress);

<<<<<<< HEAD
        ArkParams memory params = ArkParams({governor: governor, raft: raft, token: address(mockToken)});
        vm.mockCall(
            address(aaveV3Pool),
            abi.encodeWithSelector(IPoolV3(aaveV3Pool).ADDRESSES_PROVIDER.selector),
            abi.encode(aaveAddressProvider)
        );
        vm.mockCall(
            address(aaveAddressProvider),
            abi.encodeWithSelector(IPoolAddressesProvider(aaveAddressProvider).getPoolDataProvider.selector),
            abi.encode(aaveV3DataProvider)
        );
=======
        ArkParams memory params = ArkParams({
            governor: governor,
            raft: raft,
            token: address(mockToken)
        });
>>>>>>> 7a42148a
        ark = new AaveV3Ark(address(aaveV3Pool), params);
        nextArk = new AaveV3Ark(address(aaveV3Pool), params);
    }

    function testBoard() public {
        vm.prank(governor); // Set msg.sender to governor
        ark.grantCommanderRole(commander);

        // Arrange
        uint256 amount = 1000 * 10 ** 18;
        mockToken.mint(commander, amount);
        vm.prank(commander);
        mockToken.approve(address(ark), amount);

        vm.mockCall(
            address(aaveV3Pool),
            abi.encodeWithSelector(
                aaveV3Pool.supply.selector,
                address(mockToken),
                amount,
                address(this),
                0
            ),
            abi.encode()
        );

        vm.expectCall(
            address(aaveV3Pool),
            abi.encodeWithSelector(
                aaveV3Pool.supply.selector,
                address(mockToken),
                amount,
                address(ark),
                0
            )
        );

        // Expect the Boarded event to be emitted
        vm.expectEmit();
        emit Boarded(commander, address(mockToken), amount);

        // Act
        vm.prank(commander); // Execute the next call as the commander
        ark.board(amount);
    }

    function testDisembark() public {
        vm.prank(governor); // Set msg.sender to governor
        ark.grantCommanderRole(commander);

        // Arrange
        uint256 amount = 1000 * 10 ** 18;
        mockToken.mint(address(ark), amount);

        vm.mockCall(
            address(aaveV3Pool),
            abi.encodeWithSelector(
                aaveV3Pool.withdraw.selector,
                address(mockToken),
                amount,
                commander
            ),
            abi.encode(amount)
        );

        vm.expectCall(
            address(aaveV3Pool),
            abi.encodeWithSelector(
                aaveV3Pool.withdraw.selector,
                address(mockToken),
                amount,
                commander
            )
        );

        // Expect the Disembarked event to be emitted
        vm.expectEmit();
        emit Disembarked(commander, address(mockToken), amount);

        // Act
        vm.prank(commander); // Execute the next call as the commander
        ark.disembark(amount);
    }
}<|MERGE_RESOLUTION|>--- conflicted
+++ resolved
@@ -13,14 +13,9 @@
     address public governor = address(1);
     address public commander = address(4);
     address public raft = address(2);
-<<<<<<< HEAD
     address public constant aaveV3PoolAddress = 0x87870Bca3F3fD6335C3F4ce8392D69350B4fA4E2;
     address public aaveAddressProvider = 0x2f39d218133AFaB8F2B819B1066c7E434Ad94E9e;
     address public aaveV3DataProvider = 0x7B4EB56E7CD4b454BA8ff71E4518426369a138a3;
-=======
-    address public constant aaveV3PoolAddress =
-        0x87870Bca3F3fD6335C3F4ce8392D69350B4fA4E2;
->>>>>>> 7a42148a
     IPoolV3 public aaveV3Pool;
     ERC20Mock public mockToken;
 
@@ -28,7 +23,6 @@
         mockToken = new ERC20Mock();
         aaveV3Pool = IPoolV3(aaveV3PoolAddress);
 
-<<<<<<< HEAD
         ArkParams memory params = ArkParams({governor: governor, raft: raft, token: address(mockToken)});
         vm.mockCall(
             address(aaveV3Pool),
@@ -40,13 +34,6 @@
             abi.encodeWithSelector(IPoolAddressesProvider(aaveAddressProvider).getPoolDataProvider.selector),
             abi.encode(aaveV3DataProvider)
         );
-=======
-        ArkParams memory params = ArkParams({
-            governor: governor,
-            raft: raft,
-            token: address(mockToken)
-        });
->>>>>>> 7a42148a
         ark = new AaveV3Ark(address(aaveV3Pool), params);
         nextArk = new AaveV3Ark(address(aaveV3Pool), params);
     }
