--- conflicted
+++ resolved
@@ -70,16 +70,6 @@
             )
         );
 
-<<<<<<< HEAD
-        // Expect the ArkPoked event to be emitted
-        // vm.expectEmit();
-        // emit ArkPoked(
-        //     metaMorpho.convertToAssets(Constants.WAD),
-        //     block.timestamp
-        // );
-
-=======
->>>>>>> f5de2d90
         // Expect the Boarded event to be emitted
         vm.expectEmit();
         emit Boarded(commander, address(asset), amount);
@@ -164,66 +154,6 @@
         );
     }
 
-<<<<<<< HEAD
-    function test_Poke_MetaMorphoArk_fork() public {
-        // Deposit some assets first
-        test_Board_MetaMorphoArk_fork();
-
-        uint256 initialTotalAssets = ark.totalAssets();
-
-        // Warp time to simulate interest accrual
-        vm.warp(block.timestamp + 30 days);
-
-        uint256 newTotalAssets = ark.totalAssets();
-
-        // Total assets should not decrease over time (assuming no withdrawals)
-        assertTrue(
-            newTotalAssets > initialTotalAssets,
-            "Total assets should increase over time"
-        );
-
-        // Case 1 - Ark poked in the right time
-        // vm.expectEmit();
-        // emit ArkPoked(
-        //     metaMorpho.convertToAssets(Constants.WAD),
-        //     block.timestamp
-        // );
-        ark.poke();
-
-        uint256 currentPrice = metaMorpho.convertToAssets(Constants.WAD);
-        vm.mockCall(
-            address(metaMorpho),
-            abi.encodeWithSignature("convertToAssets(uint256)", Constants.WAD),
-            abi.encode(currentPrice)
-        );
-
-        // Case 2 - Ark poked too soon
-        // vm.expectEmit();
-        // emit ArkPokedTooSoon();
-        ark.poke();
-
-        vm.warp(block.timestamp + 30 days);
-
-        // Case 3 - Ark poked and total assets did not change (mock)
-        // vm.expectEmit();
-        // emit ArkPokedNoChange();
-        ark.poke();
-
-        vm.mockCall(
-            address(metaMorpho),
-            abi.encodeWithSignature("convertToAssets(uint256)", Constants.WAD),
-            abi.encode(currentPrice + 1)
-        );
-
-        uint256 finalTotalAssets = ark.totalAssets();
-        assertTrue(
-            finalTotalAssets > newTotalAssets,
-            "Total assets should increase after poke"
-        );
-    }
-
-=======
->>>>>>> f5de2d90
     function test_Constructor_MetaMorphoArk_AddressZero_fork() public {
         // Arrange
         ArkParams memory params = ArkParams({
