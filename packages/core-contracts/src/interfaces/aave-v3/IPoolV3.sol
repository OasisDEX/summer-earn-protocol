// SPDX-License-Identifier: AGPL-3.0
pragma solidity ^0.8.15;

import {IPoolAddressesProvider} from "./IPoolAddressesProvider.sol";
import {DataTypes} from "./DataTypes.sol";

interface IPoolV3 {
    /**
     * @notice Supplies an `amount` of underlying asset into the reserve, receiving in return overlying aTokens.
     * - E.g. User supplies 100 USDC and gets in return 100 aUSDC
     * @param asset The address of the underlying asset to supply
     * @param amount The amount to be supplied
     * @param onBehalfOf The address that will receive the aTokens, same as msg.sender if the user
     *   wants to receive them on his own wallet, or a different address if the beneficiary of aTokens
     *   is a different wallet
     * @param referralCode Code used to register the integrator originating the operation, for potential rewards.
     *   0 if the action is executed directly by the user, without any middle-man
     *
     */
    function supply(
        address asset,
        uint256 amount,
        address onBehalfOf,
        uint16 referralCode
    ) external;

    /**
     * @notice Withdraws an `amount` of underlying asset from the reserve, burning the equivalent aTokens owned
     * E.g. User has 100 aUSDC, calls withdraw() and receives 100 USDC, burning the 100 aUSDC
     * @param asset The address of the underlying asset to withdraw
     * @param amount The underlying amount to be withdrawn
     *   - Send the value type(uint256).max in order to withdraw the whole aToken balance
     * @param to The address that will receive the underlying, same as msg.sender if the user
     *   wants to receive it on his own wallet, or a different address if the beneficiary is a
     *   different wallet
     * @return The final amount withdrawn
     *
     */
<<<<<<< HEAD
    function withdraw(address asset, uint256 amount, address to) external returns (uint256);

    /**
     * @notice Returns the PoolAddressesProvider connected to this contract
     * @return The address of the PoolAddressesProvider
     */
    function ADDRESSES_PROVIDER() external view returns (IPoolAddressesProvider);
=======
    function withdraw(
        address asset,
        uint256 amount,
        address to
    ) external returns (uint256);
>>>>>>> 7a42148a
}<|MERGE_RESOLUTION|>--- conflicted
+++ resolved
@@ -36,7 +36,6 @@
      * @return The final amount withdrawn
      *
      */
-<<<<<<< HEAD
     function withdraw(address asset, uint256 amount, address to) external returns (uint256);
 
     /**
@@ -44,11 +43,4 @@
      * @return The address of the PoolAddressesProvider
      */
     function ADDRESSES_PROVIDER() external view returns (IPoolAddressesProvider);
-=======
-    function withdraw(
-        address asset,
-        uint256 amount,
-        address to
-    ) external returns (uint256);
->>>>>>> 7a42148a
 }