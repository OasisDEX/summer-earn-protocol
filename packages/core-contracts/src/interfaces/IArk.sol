// SPDX-License-Identifier: BUSL-1.1
pragma solidity 0.8.26;

import {IERC4626} from "@openzeppelin/contracts/token/ERC20/extensions/ERC4626.sol";
import {IArkAccessManaged} from "./IArkAccessManaged.sol";
import "../types/Percentage.sol";
import "../types/ArkTypes.sol";
import "../events/IArkEvents.sol";
import {IERC20} from "@openzeppelin/contracts/token/ERC20/IERC20.sol";

/**
 * @title IArk
 * @notice Interface for the Ark contract, which manages funds and interacts with Rafts
 * @dev Inherits from IArkAccessManaged for access control and IArkEvents for event definitions
 */
interface IArk is IArkAccessManaged, IArkEvents {
    /* FUNCTIONS - PUBLIC */
    function token() external view returns (IERC20);

    /**
     * @notice Returns the maximum allocation for this Ark
     * @return The maximum allocation amount
     */
    function maxAllocation() external view returns (uint256);

    /**
     * @notice Returns the current underlying balance of the Ark
     * @return The total assets in the Ark, in token precision
     */
    function totalAssets() external view returns (uint256);

    /**
     * @notice Returns the current rate of the Ark
     * @return The current rate in RAY precision
     */
    function rate() external view returns (uint256);

<<<<<<< HEAD
    function harvest(address rewardToken) external returns (uint256);
=======
    /**
     * @notice Triggers a harvest operation to collect rewards
     */
    function harvest() external;
>>>>>>> 90f89507

    /* FUNCTIONS - EXTERNAL - COMMANDER */

    /**
     * @notice Deposits (boards) tokens into the Ark
     * @param amount The amount of tokens to deposit
     */
    function board(uint256 amount) external;

    /**
     * @notice Withdraws (disembarks) tokens from the Ark
     * @param amount The amount of tokens to withdraw
     * @param receiver Address receiving the withdrawn funds
     */
    function disembark(uint256 amount, address receiver) external;

    /**
     * @notice Sets a new maximum allocation for the Ark
     * @param newMaxAllocation The new maximum allocation amount
     */
    function setMaxAllocation(uint256 newMaxAllocation) external;

    /* FUNCTIONS - EXTERNAL - RAFT */

    function boardFromRaft(uint256 amount) external;

    /* FUNCTIONS - EXTERNAL - GOVERNANCE */

    /**
     * @notice Sets a new Raft address for the Ark
     * @param newRaft The address of the new Raft
     */
    function setRaft(address newRaft) external;
}<|MERGE_RESOLUTION|>--- conflicted
+++ resolved
@@ -35,14 +35,12 @@
      */
     function rate() external view returns (uint256);
 
-<<<<<<< HEAD
-    function harvest(address rewardToken) external returns (uint256);
-=======
     /**
      * @notice Triggers a harvest operation to collect rewards
+     * @param rewardToken The reward token address
+     * @return The number of reward tokens harvested
      */
-    function harvest() external;
->>>>>>> 90f89507
+    function harvest(address rewardToken) external returns (uint256);
 
     /* FUNCTIONS - EXTERNAL - COMMANDER */
 
