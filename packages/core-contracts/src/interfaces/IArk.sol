// SPDX-License-Identifier: BUSL-1.1
pragma solidity 0.8.26;

import {IERC4626} from "@openzeppelin/contracts/token/ERC20/extensions/ERC4626.sol";
import {IArkAccessControl} from "./IArkAccessControl.sol";
import "../types/Percentage.sol";
import "../types/ArkTypes.sol";
import "./IArkEvents.sol";

interface IArk is IArkAccessControl, IArkEvents {
    /* FUNCTIONS - PUBLIC */

    /// @notice Returns the current underlying balance of the Ark (token precision)
    function totalAssets() external view returns (uint256);

    /// @notice Returns the current rate of the Ark (RAY precision)
    function rate() external view returns (uint256);

    function harvest() external;

    /* FUNCTIONS - EXTERNAL - COMMANDER */

    function board(uint256 amount) external;

    function disembark(uint256 amount) external;

    /* FUNCTIONS - EXTERNAL - GOVERNANCE */
    function setDepositCap(uint256 newCap) external;
<<<<<<< HEAD
=======

    function setRaft(address newRaft) external;
>>>>>>> ec9649ea
}<|MERGE_RESOLUTION|>--- conflicted
+++ resolved
@@ -26,9 +26,6 @@
 
     /* FUNCTIONS - EXTERNAL - GOVERNANCE */
     function setDepositCap(uint256 newCap) external;
-<<<<<<< HEAD
-=======
 
     function setRaft(address newRaft) external;
->>>>>>> ec9649ea
 }