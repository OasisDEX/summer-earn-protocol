--- conflicted
+++ resolved
@@ -20,40 +20,6 @@
  */
 interface IProtocolAccessManager {
     /**
-<<<<<<< HEAD
-     * @dev The Governor role is in charge of setting the parameters of the system
-     *      and also has the power to manage the different Fleet Commander roles.
-     */
-    function GOVERNOR_ROLE() external view returns (bytes32);
-
-    /**
-     * @dev The Super Keeper role is in charge of rebalancing the funds between the different
-     *      Arks through the Fleet Commander - global role for all fleet commanders
-     */
-    function SUPER_KEEPER_ROLE() external view returns (bytes32);
-
-    /**
-     * @notice The Guardian role is in charge of managing the protocol's state in case of emergency
-     */
-    function GUARDIAN_ROLE() external view returns (bytes32);
-
-    /**
-     * @notice Grants the Admin role to a given account
-     *
-     * @param account The account to which the Admin role will be granted
-     */
-    function grantAdminRole(address account) external;
-
-    /**
-     * @notice Revokes the Admin role from a given account
-     *
-     * @param account The account from which the Admin role will be revoked
-     */
-    function revokeAdminRole(address account) external;
-
-    /**
-=======
->>>>>>> 28c8eb0d
      * @notice Grants the Governor role to a given account
      *
      * @param account The account to which the Governor role will be granted
