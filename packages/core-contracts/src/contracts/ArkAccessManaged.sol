// SPDX-License-Identifier: BUSL-1.1
pragma solidity 0.8.27;

import {IArk} from "../interfaces/IArk.sol";
import {IArkAccessManaged} from "../interfaces/IArkAccessManaged.sol";
import {IFleetCommander} from "../interfaces/IFleetCommander.sol";
<<<<<<< HEAD
import {ContractSpecificRoles, ProtocolAccessManaged} from "./ProtocolAccessManaged.sol";

=======
import {LimitedAccessControl} from "./LimitedAccessControl.sol";
import {ProtocolAccessManaged} from "./ProtocolAccessManaged.sol";
import {ConfigurationManaged} from "./ConfigurationManaged.sol";
>>>>>>> db995312
/**
 * @title ArkAccessControl
 * @notice Extends the ProtocolAccessManaged contract with Ark specific AccessControl
 *         Used to specifically tie one FleetCommander to each Ark
 *
 * @dev One Ark specific role is defined:
 *   - Commander: is the fleet commander contract itself and couples an
 *        Ark to specific Fleet Commander
 *
 *   The Commander role is still declared on the access manager to centralise
 *   role definitions.
 */
contract ArkAccessManaged is IArkAccessManaged, ProtocolAccessManaged {
    /**
     * @param accessManager The access manager address
     */
    constructor(address accessManager) ProtocolAccessManaged(accessManager) {}

    /**
     * @dev Modifier to check that the caller has the appropriate role to board
     *      Options being: Commander, another Ark or the RAFT contract
     */
    modifier onlyAuthorizedToBoard(address commander) {
        if (!hasCommanderRole()) {
<<<<<<< HEAD
            address msgSender = msg.sender;
            bool isRaft = msgSender == IArk(address(this)).raft();
=======
            address msgSender = _msgSender();
            bool isRaft = msgSender ==
                ConfigurationManaged(address(this)).raft();

>>>>>>> db995312
            if (!isRaft) {
                bool isArk = IFleetCommander(commander).isArkActive(msgSender);
                if (!isArk) {
                    revert CallerIsNotAuthorizedToBoard(msgSender);
                }
            }
        }
        _;
    }

    modifier onlyRaft() {
<<<<<<< HEAD
        if (msg.sender != IArk(address(this)).raft()) {
=======
        if (_msgSender() != ConfigurationManaged(address(this)).raft()) {
>>>>>>> db995312
            revert CallerIsNotRaft(msg.sender);
        }
        _;
    }

    modifier onlyCommander() {
        if (!hasCommanderRole()) {
            revert CallerIsNotCommander(msg.sender);
        }
        _;
    }

    function hasCommanderRole() internal view returns (bool) {
        return
            _accessManager.hasRole(
                generateRole(
                    ContractSpecificRoles.COMMANDER_ROLE,
                    address(this)
                ),
                msg.sender
            );
    }
}<|MERGE_RESOLUTION|>--- conflicted
+++ resolved
@@ -4,14 +4,11 @@
 import {IArk} from "../interfaces/IArk.sol";
 import {IArkAccessManaged} from "../interfaces/IArkAccessManaged.sol";
 import {IFleetCommander} from "../interfaces/IFleetCommander.sol";
-<<<<<<< HEAD
-import {ContractSpecificRoles, ProtocolAccessManaged} from "./ProtocolAccessManaged.sol";
-
-=======
 import {LimitedAccessControl} from "./LimitedAccessControl.sol";
 import {ProtocolAccessManaged} from "./ProtocolAccessManaged.sol";
 import {ConfigurationManaged} from "./ConfigurationManaged.sol";
->>>>>>> db995312
+import {ContractSpecificRoles} from "../interfaces/IProtocolAccessManager.sol";
+
 /**
  * @title ArkAccessControl
  * @notice Extends the ProtocolAccessManaged contract with Ark specific AccessControl
@@ -36,15 +33,10 @@
      */
     modifier onlyAuthorizedToBoard(address commander) {
         if (!hasCommanderRole()) {
-<<<<<<< HEAD
-            address msgSender = msg.sender;
-            bool isRaft = msgSender == IArk(address(this)).raft();
-=======
             address msgSender = _msgSender();
             bool isRaft = msgSender ==
                 ConfigurationManaged(address(this)).raft();
 
->>>>>>> db995312
             if (!isRaft) {
                 bool isArk = IFleetCommander(commander).isArkActive(msgSender);
                 if (!isArk) {
@@ -56,19 +48,15 @@
     }
 
     modifier onlyRaft() {
-<<<<<<< HEAD
-        if (msg.sender != IArk(address(this)).raft()) {
-=======
         if (_msgSender() != ConfigurationManaged(address(this)).raft()) {
->>>>>>> db995312
-            revert CallerIsNotRaft(msg.sender);
+            revert CallerIsNotRaft(_msgSender());
         }
         _;
     }
 
     modifier onlyCommander() {
         if (!hasCommanderRole()) {
-            revert CallerIsNotCommander(msg.sender);
+            revert CallerIsNotCommander(_msgSender());
         }
         _;
     }
@@ -80,7 +68,7 @@
                     ContractSpecificRoles.COMMANDER_ROLE,
                     address(this)
                 ),
-                msg.sender
+                _msgSender()
             );
     }
 }