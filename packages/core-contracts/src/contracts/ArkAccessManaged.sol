// SPDX-License-Identifier: BUSL-1.1
pragma solidity 0.8.26;

import {ProtocolAccessManaged} from "./ProtocolAccessManaged.sol";
import {LimitedAccessControl} from "./LimitedAccessControl.sol";
import {IArkAccessManaged} from "../interfaces/IArkAccessManaged.sol";
<<<<<<< HEAD
import {IArk} from "../interfaces/IArk.sol";
=======
import "../errors/AccessControlErrors.sol";
>>>>>>> b5f9692b

/**
 * @title ArkAccessControl
 * @notice Extends the ProtocolAccessManaged contract with Ark specific AccessControl
 *         Used to specifically tie one FleetCommander to each Ark
 *
 * @dev One Ark specific role is defined:
 *   - Commander: is the fleet commander contract itself and couples an
 *        Ark to specific Fleet Commander
 *
 *   The Commander role is still declared on the access manager to centralise
 *   role definitions.
 */
contract ArkAccessManaged is
    IArkAccessManaged,
    ProtocolAccessManaged,
    LimitedAccessControl
{
    /**
     * @param accessManager The access manager address
     */
    constructor(address accessManager) ProtocolAccessManaged(accessManager) {}

    /**
     * @dev Modifier to check that the caller has the Commander role
     */
    modifier onlyCommander() {
        if (!hasRole(_accessManager.COMMANDER_ROLE(), msg.sender)) {
            revert CallerIsNotCommander(msg.sender);
        }
        _;
    }

    /**
<<<<<<< HEAD
     * @dev Modifier to check that the caller has the Commander role
     */
    modifier onlyRaftOrCommander() {
        if (
            !hasRole(_accessManager.COMMANDER_ROLE(), msg.sender) &&
            msg.sender != IArk(address(this)).raft()
        ) {
            revert CallerIsNotRaftOrCommander(msg.sender);
        }
        _;
    }
=======
     * @notice Hook executed before the Commander role is granted
     * @dev This function is called internally before granting the Commander role.
     *      It allows derived contracts to add custom logic or checks before the role is granted.
     *      Remember to always call the parent hook using `super._beforeGrantRoleHook(account)` in derived contracts.
     * @param account The address to which the Commander role will be granted
     */
    function _beforeGrantRoleHook(address account) internal virtual {}

    /**
     * @notice Hook executed before the Commander role is revoked
     * @dev This function is called internally before revoking the Commander role.
     *      It allows derived contracts to add custom logic or checks before the role is revoked.
     *      Remember to always call the parent hook using `super._beforeRevokeRoleHook(account)` in derived contracts.
     * @param account The address from which the Commander role will be revoked
     */
    function _beforeRevokeRoleHook(address account) internal virtual {}
>>>>>>> b5f9692b

    /* @inheritdoc IArkAccessControl */
    function grantCommanderRole(address account) external onlyGovernor {
        _beforeGrantRoleHook(account);
        _grantRole(_accessManager.COMMANDER_ROLE(), account);
    }

    /* @inheritdoc IArkAccessControl */
    function revokeCommanderRole(address account) external onlyGovernor {
        _beforeRevokeRoleHook(account);
        _revokeRole(_accessManager.COMMANDER_ROLE(), account);
    }
}<|MERGE_RESOLUTION|>--- conflicted
+++ resolved
@@ -4,11 +4,8 @@
 import {ProtocolAccessManaged} from "./ProtocolAccessManaged.sol";
 import {LimitedAccessControl} from "./LimitedAccessControl.sol";
 import {IArkAccessManaged} from "../interfaces/IArkAccessManaged.sol";
-<<<<<<< HEAD
+import "../errors/AccessControlErrors.sol";
 import {IArk} from "../interfaces/IArk.sol";
-=======
-import "../errors/AccessControlErrors.sol";
->>>>>>> b5f9692b
 
 /**
  * @title ArkAccessControl
@@ -43,7 +40,6 @@
     }
 
     /**
-<<<<<<< HEAD
      * @dev Modifier to check that the caller has the Commander role
      */
     modifier onlyRaftOrCommander() {
@@ -55,7 +51,8 @@
         }
         _;
     }
-=======
+
+    /**
      * @notice Hook executed before the Commander role is granted
      * @dev This function is called internally before granting the Commander role.
      *      It allows derived contracts to add custom logic or checks before the role is granted.
@@ -72,7 +69,6 @@
      * @param account The address from which the Commander role will be revoked
      */
     function _beforeRevokeRoleHook(address account) internal virtual {}
->>>>>>> b5f9692b
 
     /* @inheritdoc IArkAccessControl */
     function grantCommanderRole(address account) external onlyGovernor {
