--- conflicted
+++ resolved
@@ -4,20 +4,12 @@
 import {ITipper} from "../interfaces/ITipper.sol";
 import {IERC20, IERC4626} from "@openzeppelin/contracts/interfaces/IERC4626.sol";
 
-<<<<<<< HEAD
-import {IConfigurationManager} from "../interfaces/IConfigurationManager.sol";
-=======
 import {ConfigurationManaged} from "./ConfigurationManaged.sol";
->>>>>>> 4393cfc9
 
 import {Constants} from "./libraries/Constants.sol";
 import {MathUtils} from "@summerfi/math-utils/contracts/MathUtils.sol";
 import {PERCENTAGE_100, Percentage, toPercentage} from "@summerfi/percentage-solidity/contracts/Percentage.sol";
 import {PercentageUtils} from "@summerfi/percentage-solidity/contracts/PercentageUtils.sol";
-<<<<<<< HEAD
-=======
-
->>>>>>> 4393cfc9
 /**
  * @title Tipper
  * @notice Contract implementing tip accrual functionality
@@ -31,12 +23,7 @@
  * 3. The contract uses its own address as the token for calculations,
  *    assuming it represents shares in the system.
  */
-<<<<<<< HEAD
-
-abstract contract Tipper is ITipper {
-=======
 abstract contract Tipper is ITipper, ConfigurationManaged {
->>>>>>> 4393cfc9
     using PercentageUtils for uint256;
     using MathUtils for Percentage;
 
