--- conflicted
+++ resolved
@@ -10,14 +10,6 @@
 import {PercentageUtils} from "../libraries/PercentageUtils.sol";
 import {MathUtils} from "../libraries/MathUtils.sol";
 import "../errors/TipperErrors.sol";
-<<<<<<< HEAD
-import "../interfaces/IConfigurationManager.sol";
-import "../types/Percentage.sol";
-import "../libraries/PercentageUtils.sol";
-import "../libraries/MathUtils.sol";
-import {Test, console} from "forge-std/Test.sol";
-=======
->>>>>>> 0fa3917a
 
 /**
  * @title Tipper
@@ -62,11 +54,8 @@
         manager = IConfigurationManager(configurationManager);
 
         tipRate = initialTipRate;
-        console.log("H1");
         tipJar = manager.tipJar();
-        console.log("H2");
         lastTipTimestamp = block.timestamp;
-        console.log("H3");
     }
 
     // Internal function that must be implemented by the inheriting contract
