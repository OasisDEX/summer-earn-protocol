--- conflicted
+++ resolved
@@ -105,7 +105,6 @@
         _;
     }
 
-<<<<<<< HEAD
     /**
      * @dev Modifier to check that the caller has the Curator role
      */
@@ -121,13 +120,6 @@
         _;
     }
 
-    /* @inheritdoc IProtocolAccessControl */
-    function generateRole(
-        ContractSpecificRoles roleName,
-        address roleTargetContract
-    ) public pure returns (bytes32) {
-        return keccak256(abi.encodePacked(roleName, roleTargetContract));
-=======
     modifier onlyGuardian() {
         if (
             !_accessManager.hasRole(_accessManager.GUARDIAN_ROLE(), msg.sender)
@@ -148,6 +140,13 @@
             revert CallerIsNotGuardianOrGovernor(msg.sender);
         }
         _;
->>>>>>> debc97fe
+    }
+
+    /* @inheritdoc IProtocolAccessControl */
+    function generateRole(
+        ContractSpecificRoles roleName,
+        address roleTargetContract
+    ) public pure returns (bytes32) {
+        return keccak256(abi.encodePacked(roleName, roleTargetContract));
     }
 }