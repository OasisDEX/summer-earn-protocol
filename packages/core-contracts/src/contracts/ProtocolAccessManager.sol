// SPDX-License-Identifier: BUSL-1.1
pragma solidity 0.8.27;

import {ContractSpecificRoles, IProtocolAccessManager} from "../interfaces/IProtocolAccessManager.sol";
import {LimitedAccessControl} from "./LimitedAccessControl.sol";

/**
 * @custom:see IProtocolAccessManager
 */
contract ProtocolAccessManager is IProtocolAccessManager, LimitedAccessControl {
    /**
     * @dev The Governor role is in charge of setting the parameters of the system
     *      and also has the power to manage the different Fleet Commander roles.
     */
    bytes32 public constant GOVERNOR_ROLE = keccak256("GOVERNOR_ROLE");

    /**
     * @dev The Super Keeper role is in charge of rebalancing the funds between the different
     *         Arks through the Fleet Commander - global role for all fleet commanders
     */
    bytes32 public constant SUPER_KEEPER_ROLE = keccak256("SUPER_KEEPER_ROLE");

    /**
     * @dev The Commander role is assigned to a FleetCommander and is used to restrict
     *          with whom associated arks can interact
     */
    bytes32 public constant COMMANDER_ROLE = keccak256("COMMANDER_ROLE");

    /**
     * @notice The Guardian role is in charge of managing the protocol's state in case of emergency
     */
    bytes32 public constant GUARDIAN_ROLE = keccak256("GUARDIAN_ROLE");

    constructor(address governor) {
        _grantRole(DEFAULT_ADMIN_ROLE, governor);
        _grantRole(GOVERNOR_ROLE, governor);
        _grantRole(GUARDIAN_ROLE, governor);
    }

    /**
     * @dev Modifier to check that the caller has the Admin role
     */
    modifier onlyAdmin() {
        if (!hasRole(DEFAULT_ADMIN_ROLE, msg.sender)) {
            revert CallerIsNotAdmin(msg.sender);
        }
        _;
    }

    /**
     * @dev Modifier to check that the caller has the Governor role
     */
    modifier onlyGovernor() {
        if (!hasRole(GOVERNOR_ROLE, msg.sender)) {
            revert CallerIsNotGovernor(msg.sender);
        }
        _;
    }

    // Override supportsInterface to include IProtocolAccessManager
    function supportsInterface(
        bytes4 interfaceId
    ) public view override returns (bool) {
        return
            interfaceId == type(IProtocolAccessManager).interfaceId ||
            super.supportsInterface(interfaceId);
    }

    /* @inheritdoc IProtocolAccessManager */
    function grantAdminRole(address account) external onlyAdmin {
        _grantRole(DEFAULT_ADMIN_ROLE, account);
    }

    /* @inheritdoc IProtocolAccessManager */
    function revokeAdminRole(address account) external onlyAdmin {
        _revokeRole(DEFAULT_ADMIN_ROLE, account);
    }

    /* @inheritdoc IProtocolAccessManager */
    function grantGovernorRole(address account) external onlyAdmin {
        _grantRole(GOVERNOR_ROLE, account);
    }

    /* @inheritdoc IProtocolAccessManager */
    function revokeGovernorRole(address account) external onlyAdmin {
        _revokeRole(GOVERNOR_ROLE, account);
    }

    /* @inheritdoc IProtocolAccessManager */
<<<<<<< HEAD
=======
    function grantKeeperRole(address account) external onlyGovernor {
        _grantRole(KEEPER_ROLE, account);
    }

    /* @inheritdoc IProtocolAccessManager */
    function revokeKeeperRole(address account) external onlyGovernor {
        _revokeRole(KEEPER_ROLE, account);
    }

    /* @inheritdoc IProtocolAccessManager */
>>>>>>> debc97fe
    function grantSuperKeeperRole(address account) external onlyGovernor {
        _grantRole(SUPER_KEEPER_ROLE, account);
    }

    /* @inheritdoc IProtocolAccessManager */
    function revokeSuperKeeperRole(address account) external onlyGovernor {
        _revokeRole(SUPER_KEEPER_ROLE, account);
    }

    /* @inheritdoc IProtocolAccessManager */
<<<<<<< HEAD
    function grantContractSpecificRole(
        ContractSpecificRoles roleName,
        address roleTargetContract,
        address roleOwner
    ) public onlyGovernor {
        bytes32 role = generateRole(roleName, roleTargetContract);
        _grantRole(role, roleOwner);
    }

    /* @inheritdoc IProtocolAccessManager */
    function revokeContractSpecificRole(
        ContractSpecificRoles roleName,
        address roleTargetContract,
        address roleOwner
    ) public onlyGovernor {
        bytes32 role = generateRole(roleName, roleTargetContract);
        _revokeRole(role, roleOwner);
    }

    function grantCuratorRole(
        address fleetAddress,
        address account
    ) public onlyGovernor {
        grantContractSpecificRole(
            ContractSpecificRoles.CURATOR_ROLE,
            fleetAddress,
            account
        );
    }

    function revokeCuratorRole(
        address fleetAddress,
        address account
    ) public onlyGovernor {
        revokeContractSpecificRole(
            ContractSpecificRoles.CURATOR_ROLE,
            fleetAddress,
            account
        );
    }

    function grantKeeperRole(
        address fleetAddress,
        address account
    ) public onlyGovernor {
        grantContractSpecificRole(
            ContractSpecificRoles.KEEPER_ROLE,
            fleetAddress,
            account
        );
    }

    function revokeKeeperRole(
        address fleetAddress,
        address account
    ) public onlyGovernor {
        revokeContractSpecificRole(
            ContractSpecificRoles.KEEPER_ROLE,
            fleetAddress,
            account
        );
    }

    function grantCommanderRole(
        address arkAddress,
        address account
    ) public onlyGovernor {
        grantContractSpecificRole(
            ContractSpecificRoles.COMMANDER_ROLE,
            arkAddress,
            account
        );
    }

    function revokeCommanderRole(
        address arkAddress,
        address account
    ) public onlyGovernor {
        revokeContractSpecificRole(
            ContractSpecificRoles.COMMANDER_ROLE,
            arkAddress,
            account
        );
    }

    /* @inheritdoc IProtocolAccessManager */
    function selfRevokeContractSpecificRole(
        ContractSpecificRoles roleName,
        address roleTargetContract
    ) public {
        bytes32 role = generateRole(roleName, roleTargetContract);
        if (!hasRole(role, msg.sender)) {
            revert CallerIsNotContractSpecificRole(msg.sender, role);
        }
        _revokeRole(role, msg.sender);
    }

    /* @inheritdoc IProtocolAccessManager */
    function generateRole(
        ContractSpecificRoles roleName,
        address roleTargetContract
    ) public pure returns (bytes32) {
        return keccak256(abi.encodePacked(roleName, roleTargetContract));
=======
    function grantGuardianRole(address account) external onlyGovernor {
        _grantRole(GUARDIAN_ROLE, account);
    }

    /* @inheritdoc IProtocolAccessManager */
    function revokeGuardianRole(address account) external onlyGovernor {
        _revokeRole(GUARDIAN_ROLE, account);
>>>>>>> debc97fe
    }
}<|MERGE_RESOLUTION|>--- conflicted
+++ resolved
@@ -87,30 +87,26 @@
     }
 
     /* @inheritdoc IProtocolAccessManager */
-<<<<<<< HEAD
-=======
-    function grantKeeperRole(address account) external onlyGovernor {
-        _grantRole(KEEPER_ROLE, account);
-    }
-
-    /* @inheritdoc IProtocolAccessManager */
-    function revokeKeeperRole(address account) external onlyGovernor {
-        _revokeRole(KEEPER_ROLE, account);
-    }
-
-    /* @inheritdoc IProtocolAccessManager */
->>>>>>> debc97fe
     function grantSuperKeeperRole(address account) external onlyGovernor {
         _grantRole(SUPER_KEEPER_ROLE, account);
     }
 
     /* @inheritdoc IProtocolAccessManager */
+    function grantGuardianRole(address account) external onlyGovernor {
+        _grantRole(GUARDIAN_ROLE, account);
+    }
+
+    /* @inheritdoc IProtocolAccessManager */
+    function revokeGuardianRole(address account) external onlyGovernor {
+        _revokeRole(GUARDIAN_ROLE, account);
+    }
+
+    /* @inheritdoc IProtocolAccessManager */
     function revokeSuperKeeperRole(address account) external onlyGovernor {
         _revokeRole(SUPER_KEEPER_ROLE, account);
     }
 
     /* @inheritdoc IProtocolAccessManager */
-<<<<<<< HEAD
     function grantContractSpecificRole(
         ContractSpecificRoles roleName,
         address roleTargetContract,
@@ -214,14 +210,5 @@
         address roleTargetContract
     ) public pure returns (bytes32) {
         return keccak256(abi.encodePacked(roleName, roleTargetContract));
-=======
-    function grantGuardianRole(address account) external onlyGovernor {
-        _grantRole(GUARDIAN_ROLE, account);
-    }
-
-    /* @inheritdoc IProtocolAccessManager */
-    function revokeGuardianRole(address account) external onlyGovernor {
-        _revokeRole(GUARDIAN_ROLE, account);
->>>>>>> debc97fe
     }
 }