--- conflicted
+++ resolved
@@ -106,7 +106,6 @@
     function revokeKeeperRole(address account) external onlyGovernor {
         _revokeRole(KEEPER_ROLE, account);
     }
-<<<<<<< HEAD
 
     /* @inheritdoc IProtocolAccessControl */
     function grantSuperKeeperRole(address account) external onlyGovernor {
@@ -133,6 +132,4 @@
     function revokeRole(bytes32, address) public view override {
         revert DirectRevokeIsDisabled(msg.sender);
     }
-=======
->>>>>>> b5f9692b
 }