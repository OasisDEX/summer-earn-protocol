--- conflicted
+++ resolved
@@ -42,23 +42,6 @@
             _startAuction(ark, harvestedTokens[i], paymentToken);
         }
     }
-<<<<<<< HEAD
-
-    /* @inheritdoc IRaft */
-    function sweepAndStartAuction(
-        address ark,
-        address[] calldata tokens,
-        address paymentToken
-    ) external onlyGovernor {
-        (address[] memory sweptTokens, ) = _sweep(ark, tokens);
-        for (uint256 i = 0; i < sweptTokens.length; i++) {
-            _startAuction(ark, sweptTokens[i], paymentToken);
-        }
-    }
-
-    /* @inheritdoc IRaft */
-=======
->>>>>>> 4393cfc9
 
     /// @inheritdoc IRaft
     function sweepAndStartAuction(
@@ -80,47 +63,11 @@
     ) public onlyGovernor {
         _startAuction(ark, rewardToken, paymentToken);
     }
-<<<<<<< HEAD
-
-    /* @inheritdoc IRaft */
-=======
->>>>>>> 4393cfc9
 
     /// @inheritdoc IRaft
     function harvest(address ark, bytes calldata rewardData) public {
         _harvest(ark, rewardData);
     }
-<<<<<<< HEAD
-
-    /* @inheritdoc IRaft */
-    function sweep(
-        address ark,
-        address[] calldata tokens
-    )
-        external
-        onlyGovernor
-        returns (address[] memory sweptTokens, uint256[] memory sweptAmounts)
-    {
-        (sweptTokens, sweptAmounts) = _sweep(ark, tokens);
-    }
-
-    function _sweep(
-        address ark,
-        address[] calldata tokens
-    )
-        internal
-        onlyGovernor
-        returns (address[] memory sweptTokens, uint256[] memory sweptAmounts)
-    {
-        (sweptTokens, sweptAmounts) = IArk(ark).sweep(tokens);
-        for (uint256 i = 0; i < sweptTokens.length; i++) {
-            obtainedTokens[ark][sweptTokens[i]] += sweptAmounts[i];
-        }
-    }
-
-    /* @inheritdoc IRaft */
-=======
->>>>>>> 4393cfc9
 
     /// @inheritdoc IRaft
     function sweep(
@@ -182,11 +129,6 @@
             _settleAuction(ark, rewardToken, auction);
         }
     }
-<<<<<<< HEAD
-
-    /* @inheritdoc IRaft */
-=======
->>>>>>> 4393cfc9
 
     /// @inheritdoc IRaft
     function finalizeAuction(address ark, address rewardToken) external {
@@ -213,22 +155,13 @@
         return _getCurrentPrice(auctions[ark][rewardToken]);
     }
 
-<<<<<<< HEAD
-    /* @inheritdoc IRaft */
-=======
-    /// @inheritdoc IRaft
->>>>>>> 4393cfc9
+    /// @inheritdoc IRaft
 
     function updateAuctionDefaultParameters(
         AuctionDefaultParameters calldata newConfig
     ) external onlyGovernor {
         _updateAuctionDefaultParameters(newConfig);
     }
-<<<<<<< HEAD
-
-    /* @inheritdoc IRaft */
-
-=======
 
     /// @inheritdoc IRaft
     function board(
@@ -243,7 +176,6 @@
     }
 
     /// @inheritdoc IRaft
->>>>>>> 4393cfc9
     function getObtainedTokens(
         address ark,
         address rewardToken
