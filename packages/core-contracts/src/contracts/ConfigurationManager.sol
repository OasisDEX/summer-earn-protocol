// SPDX-License-Identifier: BUSL-1.1
pragma solidity 0.8.27;

import {IConfigurationManager} from "../interfaces/IConfigurationManager.sol";

import {ConfigurationManagerParams} from "../types/ConfigurationManagerTypes.sol";
import {ProtocolAccessManaged} from "./ProtocolAccessManaged.sol";

/**
 * @title ConfigurationManager
 * @notice Manages system-wide configuration parameters for the protocol
 * @custom:see IConfigurationManager
 */
contract ConfigurationManager is IConfigurationManager, ProtocolAccessManaged {
    bool public initialized;

    /// @inheritdoc IConfigurationManager
    address public raft;

    /// @inheritdoc IConfigurationManager
    address public tipJar;

    /// @inheritdoc IConfigurationManager
    address public treasury;

    /// @inheritdoc IConfigurationManager
    address public harborCommand;

    /**
     * @notice Constructs the ConfigurationManager contract
     * @param _accessManager The address of the ProtocolAccessManager contract
     */
    constructor(address _accessManager) ProtocolAccessManaged(_accessManager) {}

    /// @inheritdoc IConfigurationManager
    function initializeConfiguration(
        ConfigurationManagerParams memory params
    ) external onlyGovernor {
        if (initialized) {
            revert ConfigurationManagerAlreadyInitialized();
        }
        if (
            params.raft == address(0) ||
            params.tipJar == address(0) ||
            params.treasury == address(0) ||
            params.harborCommand == address(0)
        ) {
            revert AddressZero();
        }
        raft = params.raft;
        tipJar = params.tipJar;
        treasury = params.treasury;
        harborCommand = params.harborCommand;
        emit RaftUpdated(address(0), params.raft);
        emit TipJarUpdated(address(0), params.tipJar);
        emit TreasuryUpdated(address(0), params.treasury);
        emit HarborCommandUpdated(address(0), params.harborCommand);
        initialized = true;
    }
<<<<<<< HEAD
    /**
     * @notice Sets a new address for the Raft contract
     * @param newRaft The new address for the Raft contract
     * @dev Can only be called by the governor
     * @dev Emits a RaftUpdated event
     */

=======

    /// @inheritdoc IConfigurationManager
>>>>>>> 4393cfc9
    function setRaft(address newRaft) external onlyGovernor {
        if (newRaft == address(0)) {
            revert AddressZero();
        }
        emit RaftUpdated(raft, newRaft);
        raft = newRaft;
    }

    /// @inheritdoc IConfigurationManager
    function setTipJar(address newTipJar) external onlyGovernor {
        if (newTipJar == address(0)) {
            revert AddressZero();
        }
        emit TipJarUpdated(tipJar, newTipJar);
        tipJar = newTipJar;
    }

    /// @inheritdoc IConfigurationManager
    function setTreasury(address newTreasury) external onlyGovernor {
        if (newTreasury == address(0)) {
            revert AddressZero();
        }
        emit TreasuryUpdated(treasury, newTreasury);
        treasury = newTreasury;
    }

    /// @inheritdoc IConfigurationManager
    function setHarborCommand(address newHarborCommand) external onlyGovernor {
        if (newHarborCommand == address(0)) {
            revert AddressZero();
        }
        emit HarborCommandUpdated(harborCommand, newHarborCommand);
        harborCommand = newHarborCommand;
    }
}<|MERGE_RESOLUTION|>--- conflicted
+++ resolved
@@ -57,18 +57,8 @@
         emit HarborCommandUpdated(address(0), params.harborCommand);
         initialized = true;
     }
-<<<<<<< HEAD
-    /**
-     * @notice Sets a new address for the Raft contract
-     * @param newRaft The new address for the Raft contract
-     * @dev Can only be called by the governor
-     * @dev Emits a RaftUpdated event
-     */
-
-=======
 
     /// @inheritdoc IConfigurationManager
->>>>>>> 4393cfc9
     function setRaft(address newRaft) external onlyGovernor {
         if (newRaft == address(0)) {
             revert AddressZero();
