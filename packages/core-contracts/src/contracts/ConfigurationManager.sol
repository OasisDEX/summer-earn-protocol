// SPDX-License-Identifier: BUSL-1.1
pragma solidity 0.8.26;

import {IConfigurationManager} from "../interfaces/IConfigurationManager.sol";

import {ConfigurationManagerParams} from "../types/ConfigurationManagerTypes.sol";
import {ProtocolAccessManaged} from "./ProtocolAccessManaged.sol";

/**
 * @title ConfigurationManager
 * @notice Manages system-wide configuration parameters for the protocol
 * @dev Implements the IConfigurationManager interface and inherits from ProtocolAccessManaged
 */
contract ConfigurationManager is IConfigurationManager, ProtocolAccessManaged {
    bool public initialized;
    /**
     * @notice The address of the Raft contract
     * @dev This is where rewards and farmed tokens are sent for processing
     */
    address public _raft;

    /**
     * @notice The address of the TipJar contract
     * @dev This is the contract that owns tips and is responsible for
     *      dispensing them to claimants
     */
    address public _tipJar;

    /**
     * @notice The address of the Treasury contract
     * @dev This is the contract that owns the treasury and is responsible for
     *      dispensing funds to the protocol's operations
     */
    address public _treasury;

    function raft() external view override returns (address) {
        if (_raft == address(0)) {
            revert RaftNotSet();
        }
        return _raft;
    }

    function tipJar() external view override returns (address) {
        if (_tipJar == address(0)) {
            revert TipJarNotSet();
        }
        return _tipJar;
    }

    function treasury() external view override returns (address) {
        if (_treasury == address(0)) {
            revert TreasuryNotSet();
        }
        return _treasury;
    }

    /**
     * @notice The address of the Treasury contract
     * @dev This is the contract that owns the treasury and is responsible for
     *      dispensing funds to the protocol's operations
     */
    address public treasury;

    /**
     * @notice Constructs the ConfigurationManager contract
     * @param _accessManager The address of the ProtocolAccessManager contract
     */
    constructor(address _accessManager) ProtocolAccessManaged(_accessManager) {}

    function initialize(
        ConfigurationManagerParams memory params
    ) external onlyGovernor {
        if (initialized) {
            revert ConfigurationManagerAlreadyInitialized();
        }
<<<<<<< HEAD
        raft = params.raft;
        tipJar = params.tipJar;
        treasury = params.treasury;
=======
        if (
            params.raft == address(0) ||
            params.tipJar == address(0) ||
            params.treasury == address(0)
        ) {
            revert AddressZero();
        }
        _raft = params.raft;
        _tipJar = params.tipJar;
        _treasury = params.treasury;
>>>>>>> 9fda6315
        initialized = true;
    }
    /**
     * @notice Sets a new address for the Raft contract
     * @param newRaft The new address for the Raft contract
     * @dev Can only be called by the governor
     * @dev Emits a RaftUpdated event
     */
    function setRaft(address newRaft) external onlyGovernor {
        _raft = newRaft;
        emit RaftUpdated(newRaft);
    }

    /**
     * @notice Sets a new address for the TipJar contract
     * @param newTipJar The new address for the TipJar contract
     * @dev Can only be called by the governor
     * @dev Emits a TipJarUpdated event
     */
    function setTipJar(address newTipJar) external onlyGovernor {
        _tipJar = newTipJar;
        emit TipJarUpdated(newTipJar);
    }

    /**
     * @notice Sets a new address for the Treasury contract
     * @param newTreasury The new address for the Treasury contract
     * @dev Can only be called by the governor
     * @dev Emits a TreasuryUpdated event
     */
    function setTreasury(address newTreasury) external onlyGovernor {
<<<<<<< HEAD
        treasury = newTreasury;
=======
        _treasury = newTreasury;
>>>>>>> 9fda6315
        emit TreasuryUpdated(newTreasury);
    }
}<|MERGE_RESOLUTION|>--- conflicted
+++ resolved
@@ -55,13 +55,6 @@
     }
 
     /**
-     * @notice The address of the Treasury contract
-     * @dev This is the contract that owns the treasury and is responsible for
-     *      dispensing funds to the protocol's operations
-     */
-    address public treasury;
-
-    /**
      * @notice Constructs the ConfigurationManager contract
      * @param _accessManager The address of the ProtocolAccessManager contract
      */
@@ -73,11 +66,6 @@
         if (initialized) {
             revert ConfigurationManagerAlreadyInitialized();
         }
-<<<<<<< HEAD
-        raft = params.raft;
-        tipJar = params.tipJar;
-        treasury = params.treasury;
-=======
         if (
             params.raft == address(0) ||
             params.tipJar == address(0) ||
@@ -88,7 +76,6 @@
         _raft = params.raft;
         _tipJar = params.tipJar;
         _treasury = params.treasury;
->>>>>>> 9fda6315
         initialized = true;
     }
     /**
@@ -120,11 +107,7 @@
      * @dev Emits a TreasuryUpdated event
      */
     function setTreasury(address newTreasury) external onlyGovernor {
-<<<<<<< HEAD
-        treasury = newTreasury;
-=======
         _treasury = newTreasury;
->>>>>>> 9fda6315
         emit TreasuryUpdated(newTreasury);
     }
 }