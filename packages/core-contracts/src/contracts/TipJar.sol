--- conflicted
+++ resolved
@@ -7,12 +7,8 @@
 import {ProtocolAccessManaged} from "./ProtocolAccessManaged.sol";
 import {IERC20} from "@openzeppelin/contracts/token/ERC20/IERC20.sol";
 
-<<<<<<< HEAD
-import {IConfigurationManager} from "../interfaces/IConfigurationManager.sol";
-=======
 import {IHarborCommand} from "../interfaces/IHarborCommand.sol";
 import {ConfigurationManaged} from "./ConfigurationManaged.sol";
->>>>>>> 4393cfc9
 import {PERCENTAGE_100, Percentage, fromPercentage, toPercentage} from "@summerfi/percentage-solidity/contracts/Percentage.sol";
 import {PercentageUtils} from "@summerfi/percentage-solidity/contracts/PercentageUtils.sol";
 
@@ -54,6 +50,8 @@
         tipStreamRecipients.push(tipStream.recipient);
 
         emit TipStreamAdded(tipStream);
+
+        return tipStream.lockedUntilEpoch;
     }
 
     /// @inheritdoc ITipJar
