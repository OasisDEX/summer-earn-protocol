--- conflicted
+++ resolved
@@ -77,12 +77,8 @@
         tipStreamRecipients.push(tipStream.recipient);
 
         emit TipStreamAdded(tipStream);
-<<<<<<< HEAD
-        return tipStream.lockedUntilEpoch; // Return the locked until epoch
-=======
 
         return tipStream.lockedUntilEpoch;
->>>>>>> 1572fab3
     }
 
     /// @inheritdoc ITipJar
@@ -159,7 +155,6 @@
     }
 
     /// @inheritdoc ITipJar
-<<<<<<< HEAD
     function shake(address fleetCommander_) external whenNotPaused {
         _shake(fleetCommander_);
     }
@@ -174,8 +169,6 @@
     }
 
     /// @inheritdoc ITipJar
-=======
->>>>>>> 1572fab3
     function getTotalAllocation() public view returns (Percentage total) {
         total = toPercentage(0);
         for (uint256 i = 0; i < tipStreamRecipients.length; i++) {
