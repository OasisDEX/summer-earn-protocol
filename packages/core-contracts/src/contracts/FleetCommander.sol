--- conflicted
+++ resolved
@@ -15,6 +15,7 @@
 
 import {Percentage} from "@summerfi/percentage-solidity/contracts/Percentage.sol";
 import {PercentageUtils} from "@summerfi/percentage-solidity/contracts/PercentageUtils.sol";
+import {FleetConfig} from "../../src/types/FleetCommanderTypes.sol";
 
 /**
  * @custom:see IFleetCommander
@@ -41,24 +42,7 @@
         FleetCommanderConfigProvider(params)
         Tipper(params.configurationManager, params.initialTipRate)
         CooldownEnforcer(params.initialRebalanceCooldown, false)
-<<<<<<< HEAD
-    {
-        setFleetConfig(
-            FleetConfig({
-                bufferArk: IArk(params.bufferArk),
-                minimumBufferBalance: params.initialMinimumBufferBalance,
-                depositCap: params.depositCap,
-                maxRebalanceOperations: DEFAULT_MAX_REBALANCE_OPERATIONS
-            })
-        );
-        isArkActive[address(config.bufferArk)] = true;
-        isArkWithdrawable[address(config.bufferArk)] = true;
-
-        _setupArks(params.initialArks);
-    }
-=======
     {}
->>>>>>> 4621fbab
 
     /**
      * @dev Modifier to collect the tip before any other action is taken
