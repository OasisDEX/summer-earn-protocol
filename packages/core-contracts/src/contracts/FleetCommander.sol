--- conflicted
+++ resolved
@@ -20,29 +20,19 @@
     using SafeERC20 for IERC20;
     using PercentageUtils for uint256;
 
-<<<<<<< HEAD
-    mapping(address => ArkConfiguration) internal _arks;
-    uint256 public fundsQueueBalance;
-    uint256 public minFundsQueueBalance;
-=======
     mapping(address => ArkConfiguration) private _arks;
     uint256 public fundsBufferBalance;
     uint256 public minFundsBufferBalance;
->>>>>>> 7a42148a
     uint256 public lastRebalanceTime;
     uint256 public rebalanceCooldown;
     Percentage public minPositionWithdrawalPercentage;
     Percentage public maxBufferWithdrawalPercentage;
 
-<<<<<<< HEAD
     uint256 public constant MAX_REBALANCE_OPERATIONS = 10;
 
-    constructor(FleetCommanderParams memory params)
-=======
     constructor(
         FleetCommanderParams memory params
     )
->>>>>>> 7a42148a
         ERC4626(IERC20(params.asset))
         ERC20(params.name, params.symbol)
         FleetCommanderAccessControl(params.governor)
@@ -55,24 +45,6 @@
         maxBufferWithdrawalPercentage = params.initialMaximumBufferWithdrawal;
     }
 
-<<<<<<< HEAD
-    /* PUBLIC - USER */
-    function arks(address arkAddress) external view returns (ArkConfiguration memory) {
-        return _arks[arkAddress];
-    }
-
-    function withdraw(uint256 assets, address receiver, address owner)
-        public
-        override(ERC4626, IFleetCommander)
-        returns (uint256)
-    {
-        uint256 prevQueueBalance = fundsQueueBalance;
-        uint256 newQueueBalance = fundsQueueBalance - assets;
-        fundsQueueBalance = newQueueBalance;
-
-        emit FundsQueueBalanceUpdated(msg.sender, prevQueueBalance, newQueueBalance);
-        super.withdraw(assets, receiver, owner);
-=======
     /* PUBLIC - ACCESSORS */
     /// @inheritdoc IFleetCommander
     function arks(
@@ -88,10 +60,10 @@
         address owner
     ) public override(ERC4626, IFleetCommander) returns (uint256) {
         _validateWithdrawal(assets, owner);
-        super.withdraw(assets, receiver, owner);
 
         uint256 prevQueueBalance = fundsBufferBalance;
         fundsBufferBalance = fundsBufferBalance - assets;
+        super.withdraw(assets, receiver, owner);
 
         emit FundsBufferBalanceUpdated(
             msg.sender,
@@ -99,7 +71,6 @@
             fundsBufferBalance
         );
 
->>>>>>> 7a42148a
         return assets;
     }
 
@@ -128,12 +99,16 @@
     }
 
     /* EXTERNAL - KEEPER */
-<<<<<<< HEAD
     function rebalance(bytes calldata data) external onlyKeeper {
-        RebalanceEventData[] memory rebalanceData = abi.decode(data, (RebalanceEventData[]));
+        RebalanceEventData[] memory rebalanceData = abi.decode(
+            data,
+            (RebalanceEventData[])
+        );
 
         if (rebalanceData.length > MAX_REBALANCE_OPERATIONS) {
-            revert FleetCommanderRebalanceTooManyOperations(rebalanceData.length);
+            revert FleetCommanderRebalanceTooManyOperations(
+                rebalanceData.length
+            );
         }
         if (rebalanceData.length == 0) {
             revert FleetCommanderRebalanceNoOperations();
@@ -161,12 +136,19 @@
         uint256 sourceArkRate = fromArk.rate();
 
         if (targetArkRate < sourceArkRate) {
-            revert FleetCommanderTargetArkRateTooLow(data.toArk, targetArkRate, sourceArkRate);
+            revert FleetCommanderTargetArkRateTooLow(
+                data.toArk,
+                targetArkRate,
+                sourceArkRate
+            );
         }
 
         ArkConfiguration memory targetArkConfiguration = _arks[data.toArk];
 
-        if (targetArkConfiguration.ark == address(0) && targetArkConfiguration.maxAllocation == 0) {
+        if (
+            targetArkConfiguration.ark == address(0) &&
+            targetArkConfiguration.maxAllocation == 0
+        ) {
             revert FleetCommanderArkNotFound(data.toArk);
         }
 
@@ -185,13 +167,7 @@
         _board(address(toArk), amount);
     }
 
-    function commitFundsQueue(bytes calldata data) external onlyKeeper {}
-
-    function refillFundsQueue(bytes calldata data) external onlyKeeper {}
-=======
-    function rebalance(bytes calldata data) external onlyKeeper {}
     function adjustBuffer(bytes calldata data) external onlyKeeper {}
->>>>>>> 7a42148a
 
     /* EXTERNAL - GOVERNANCE */
     function setDepositCap(uint256 newCap) external onlyGovernor {}
@@ -199,18 +175,13 @@
     function setFeeAddress(address newAddress) external onlyGovernor {}
 
     function addArk(address ark, uint256 maxAllocation) external onlyGovernor {}
-<<<<<<< HEAD
-
-    function setMinFundsQueueBalance(uint256 newBalance) external onlyGovernor {}
-
-    function updateRebalanceCooldown(uint256 newCooldown) external onlyGovernor {}
-
-=======
+
     function setMinBufferBalance(uint256 newBalance) external onlyGovernor {}
+
     function updateRebalanceCooldown(
         uint256 newCooldown
     ) external onlyGovernor {}
->>>>>>> 7a42148a
+
     function forceRebalance(bytes calldata data) external onlyGovernor {}
 
     function emergencyShutdown() external onlyGovernor {}
@@ -235,11 +206,13 @@
     function _disembark(address ark, uint256 amount) internal {}
 
     function _move(address fromArk, address toArk, uint256 amount) internal {}
-<<<<<<< HEAD
 
     function _setupArks(ArkConfiguration[] memory _arkConfigurations) internal {
         for (uint256 i = 0; i < _arkConfigurations.length; i++) {
-            _addArk(_arkConfigurations[i].ark, _arkConfigurations[i].maxAllocation);
+            _addArk(
+                _arkConfigurations[i].ark,
+                _arkConfigurations[i].maxAllocation
+            );
         }
     }
 
@@ -247,12 +220,6 @@
         _arks[ark] = ArkConfiguration(ark, maxAllocation);
         emit ArkAdded(ark, maxAllocation);
     }
-=======
-    function _setupArks(
-        ArkConfiguration[] memory _arkConfigurations
-    ) internal {}
-    function _addArk(address ark, uint256 maxAllocation) internal {}
->>>>>>> 7a42148a
 
     /* INTERNAL - VALIDATIONS */
     function _validateWithdrawal(uint256 assets, address owner) internal view {
