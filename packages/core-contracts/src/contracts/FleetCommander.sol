// SPDX-License-Identifier: BUSL-1.1
pragma solidity 0.8.26;

import {IERC20, ERC20, SafeERC20, ERC4626, IERC4626} from "@openzeppelin/contracts/token/ERC20/extensions/ERC4626.sol";
import {IFleetCommander} from "../interfaces/IFleetCommander.sol";
import {FleetCommanderParams, ArkConfiguration, RebalanceData} from "../types/FleetCommanderTypes.sol";
import {IArk} from "../interfaces/IArk.sol";
import {IFleetCommanderEvents} from "../events/IFleetCommanderEvents.sol";
<<<<<<< HEAD
import {ProtocolAccessManaged} from "./ProtocolAccessManaged.sol";
import "../errors/FleetCommanderErrors.sol";
=======
import {CooldownEnforcer} from "../utils/CooldownEnforcer/CooldownEnforcer.sol";
>>>>>>> cce16ac6
import "../libraries/PercentageUtils.sol";

/**
 * @custom:see IFleetCommander
 */
<<<<<<< HEAD
contract FleetCommander is IFleetCommander, ERC4626, ProtocolAccessManaged {
=======
contract FleetCommander is
    IFleetCommander,
    FleetCommanderAccessControl,
    ERC4626,
    CooldownEnforcer
{
>>>>>>> cce16ac6
    using SafeERC20 for IERC20;
    using PercentageUtils for uint256;

    mapping(address => ArkConfiguration) private _arks;
    address[] private _activeArks;
    uint256 public fundsBufferBalance;
    uint256 public minFundsBufferBalance;
    Percentage public minPositionWithdrawalPercentage;
    Percentage public maxBufferWithdrawalPercentage;

    uint256 public constant MAX_REBALANCE_OPERATIONS = 10;

    constructor(
        FleetCommanderParams memory params
    )
        FleetCommanderAccessControl(params.configurationManager)
        ERC4626(IERC20(params.asset))
        ERC20(params.name, params.symbol)
<<<<<<< HEAD
        ProtocolAccessManaged(params.accessManager)
=======
        CooldownEnforcer(params.initialRebalanceCooldown, false)
>>>>>>> cce16ac6
    {
        _setupArks(params.initialArks);

        minFundsBufferBalance = params.initialFundsBufferBalance;
        minPositionWithdrawalPercentage = params
            .initialMinimumPositionWithdrawal;
        maxBufferWithdrawalPercentage = params.initialMaximumBufferWithdrawal;
    }

    /* PUBLIC - ACCESSORS */
    /// @inheritdoc IFleetCommander
    function arks(
        address _address
    ) external view override returns (ArkConfiguration memory) {
        return _arks[_address];
    }

    /* PUBLIC - USER */
    function withdraw(
        uint256 assets,
        address receiver,
        address owner
    ) public override(ERC4626, IFleetCommander) returns (uint256) {
        _validateWithdrawal(assets, owner);

        uint256 prevQueueBalance = fundsBufferBalance;
        fundsBufferBalance = fundsBufferBalance - assets;
        super.withdraw(assets, receiver, owner);

        emit FundsBufferBalanceUpdated(
            msg.sender,
            prevQueueBalance,
            fundsBufferBalance
        );

        return assets;
    }

    function forceWithdraw(
        uint256 assets,
        address receiver,
        address owner
    ) public returns (uint256) {}

    function deposit(
        uint256 assets,
        address receiver
    ) public override(ERC4626, IFleetCommander) returns (uint256) {
        super.deposit(assets, receiver);

        uint256 prevQueueBalance = fundsBufferBalance;
        fundsBufferBalance = fundsBufferBalance + assets;

        emit FundsBufferBalanceUpdated(
            msg.sender,
            prevQueueBalance,
            fundsBufferBalance
        );

        return assets;
    }

    function totalAssets()
        public
        view
        override(ERC4626, IERC4626)
        returns (uint256 total)
    {
        total = 0;
        for (uint256 i = 0; i < _activeArks.length; i++) {
            total += IArk(_activeArks[i]).totalAssets();
        }
        total += IERC20(asset()).balanceOf(address(this));
    }

    /* EXTERNAL - KEEPER */
    function rebalance(
        RebalanceData[] calldata rebalanceData
    ) external onlyKeeper enforceCooldown {
        _validateRebalanceData(rebalanceData);
        for (uint256 i = 0; i < rebalanceData.length; i++) {
            _reallocateAssets(rebalanceData[i]);
        }
        emit Rebalanced(msg.sender, rebalanceData);
    }

    function _reallocateAssets(
        RebalanceData memory data
    ) internal returns (uint256) {
        IArk toArk = IArk(data.toArk);
        IArk fromArk = IArk(data.fromArk);
        uint256 amount = data.amount;
        if (address(toArk) == address(0)) {
            revert FleetCommanderArkNotFound(address(toArk));
        }
        if (address(fromArk) == address(0)) {
            revert FleetCommanderArkNotFound(address(fromArk));
        }
        if (amount == 0) {
            revert FleetCommanderRebalanceAmountZero(address(toArk));
        }
        ArkConfiguration memory targetArkConfiguration = _arks[address(toArk)];

        if (
            targetArkConfiguration.ark == address(0) ||
            targetArkConfiguration.maxAllocation == 0
        ) {
            revert FleetCommanderArkNotFound(address(toArk));
        }

        if (targetArkConfiguration.maxAllocation == 0) {
            revert FleetCommanderCantRebalanceToArk(address(toArk));
        }

        if (address(fromArk) != address(this)) {
            ArkConfiguration memory sourceArkConfiguration = _arks[
                address(fromArk)
            ];
            if (sourceArkConfiguration.ark == address(0)) {
                revert FleetCommanderArkNotFound(address(fromArk));
            }

            uint256 targetArkRate = toArk.rate();
            uint256 sourceArkRate = fromArk.rate();

            if (targetArkRate < sourceArkRate) {
                revert FleetCommanderTargetArkRateTooLow(
                    address(toArk),
                    targetArkRate,
                    sourceArkRate
                );
            }
        }

        uint256 currentAmount = toArk.totalAssets();
        uint256 availableSpace;
        if (currentAmount < targetArkConfiguration.maxAllocation) {
            availableSpace =
                targetArkConfiguration.maxAllocation -
                currentAmount;
            amount = (amount < availableSpace) ? amount : availableSpace;
        } else {
            // If currentAmount >= maxAllocation, we can't add more funds
            revert FleetCommanderCantRebalanceToArk(address(toArk));
        }

        if (address(fromArk) == address(this)) {
            // rebalance from the funds buffer
            _board(address(toArk), amount);
        } else {
            // rebalance from one ark to another
            _disembark(address(fromArk), amount);
            _board(address(toArk), amount);
        }

        return amount;
    }

    function adjustBuffer(
        RebalanceData[] calldata rebalanceData
    ) external onlyKeeper enforceCooldown {
        _validateRebalanceData(rebalanceData);

        uint256 excessFunds = 0;

        if (fundsBufferBalance > minFundsBufferBalance) {
            excessFunds = fundsBufferBalance - minFundsBufferBalance;
        } else {
            revert FleetCommanderNoExcessFunds();
        }

        uint256 totalMoved = 0;
        for (
            uint256 i = 0;
            i < rebalanceData.length && totalMoved < excessFunds;
            i++
        ) {
            RebalanceData memory data = rebalanceData[i];
            if (data.fromArk != address(this)) {
                revert FleetCommanderInvalidSourceArk(data.fromArk);
            }

            uint256 remainingExcess = excessFunds - totalMoved;
            uint256 amountToMove = (data.amount < remainingExcess)
                ? data.amount
                : remainingExcess;
            RebalanceData memory adjustedData = RebalanceData({
                fromArk: data.fromArk,
                toArk: data.toArk,
                amount: amountToMove
            });

            uint256 moved = _reallocateAssets(adjustedData);
            totalMoved += moved;
        }

        if (totalMoved == 0) {
            revert FleetCommanderNoFundsMoved();
        }

        if (totalMoved > excessFunds) {
            revert FleetCommanderMovedMoreThanAvailable();
        }

        emit FleetCommanderBufferAdjusted(msg.sender, totalMoved);
    }

    /* EXTERNAL - GOVERNANCE */
    function setDepositCap(uint256 newCap) external onlyGovernor {}

    function setFeeAddress(address newAddress) external onlyGovernor {}

    function addArk(address ark, uint256 maxAllocation) external onlyGovernor {
        _addArk(ark, maxAllocation);
    }

    function removeArk(address ark) external onlyGovernor {
        _removeArk(ark);
    }

    function setMaxAllocation(
        address ark,
        uint256 newMaxAllocation
    ) external onlyGovernor {
        if (newMaxAllocation == 0) {
            revert FleetCommanderArkMaxAllocationZero(ark);
        }
        if (_arks[ark].ark == address(0)) {
            revert FleetCommanderArkNotFound(ark);
        }

        uint256 oldMaxAllocation = _arks[ark].maxAllocation;
        _arks[ark].maxAllocation = newMaxAllocation;

        // Update _activeArks if necessary
        bool wasActive = oldMaxAllocation > 0;
        bool isNowActive = newMaxAllocation > 0;

        if (!wasActive && isNowActive) {
            _activeArks.push(ark);
        } else if (wasActive && !isNowActive) {
            for (uint256 i = 0; i < _activeArks.length; i++) {
                if (_activeArks[i] == ark) {
                    _activeArks[i] = _activeArks[_activeArks.length - 1];
                    _activeArks.pop();
                    break;
                }
            }
        }

        emit ArkMaxAllocationUpdated(ark, newMaxAllocation);
    }

    function setMinBufferBalance(uint256 newBalance) external onlyGovernor {}

    function updateRebalanceCooldown(
        uint256 newCooldown
    ) external onlyGovernor {
        _updateCooldown(newCooldown);
    }

    function forceRebalance(bytes calldata data) external onlyGovernor {}

    function emergencyShutdown() external onlyGovernor {}

    /* PUBLIC - FEES */
    function mintSharesAsFees() public {}

    /* PUBLIC - ERC20 */
    function transfer(
        address,
        uint256
    ) public pure override(IERC20, ERC20) returns (bool) {
        revert FleetCommanderTransfersDisabled();
    }

    /* INTERNAL - REBALANCE */
    function _rebalance(bytes calldata data) internal {}

    function _validateRebalanceData(
        RebalanceData[] calldata rebalanceData
    ) internal pure {
        if (rebalanceData.length > MAX_REBALANCE_OPERATIONS) {
            revert FleetCommanderRebalanceTooManyOperations(
                rebalanceData.length
            );
        }
        if (rebalanceData.length == 0) {
            revert FleetCommanderRebalanceNoOperations();
        }
    }

    /* INTERNAL - ARK */
    function _board(address ark, uint256 amount) internal {
        fundsBufferBalance -= amount;
        IERC20(asset()).approve(ark, amount);
        IArk(ark).board(amount);
    }

    function _disembark(address ark, uint256 amount) internal {
        fundsBufferBalance += amount;
        IArk(ark).disembark(amount);
    }

    function _move(address fromArk, address toArk, uint256 amount) internal {}

    function _setupArks(ArkConfiguration[] memory _arkConfigurations) internal {
        for (uint256 i = 0; i < _arkConfigurations.length; i++) {
            _addArk(
                _arkConfigurations[i].ark,
                _arkConfigurations[i].maxAllocation
            );
        }
    }

    function _addArk(address ark, uint256 maxAllocation) internal {
        if (ark == address(0)) {
            revert FleetCommanderInvalidArkAddress();
        }
        if (_arks[ark].ark != address(0)) {
            revert FleetCommanderArkAlreadyExists(ark);
        }
        if (maxAllocation == 0) {
            revert FleetCommanderArkMaxAllocationZero(ark);
        }

        _arks[ark] = ArkConfiguration(ark, maxAllocation);
        _activeArks.push(ark);
        emit ArkAdded(ark, maxAllocation);
    }

    function _removeArk(address ark) internal {
        if (_arks[ark].ark == address(0)) {
            revert FleetCommanderArkNotFound(ark);
        }

        // Remove from _activeArks if present
        for (uint256 i = 0; i < _activeArks.length; i++) {
            if (_activeArks[i] == ark) {
                _activeArks[i] = _activeArks[_activeArks.length - 1];
                _activeArks.pop();
                break;
            }
        }

        delete _arks[ark];
        emit ArkRemoved(ark);
    }

    /* INTERNAL - VALIDATIONS */
    function _validateWithdrawal(uint256 assets, address owner) internal view {
        uint256 userPosition = maxWithdraw(owner);

        // assets needs to be increased by 100 to work with fromFraction
        Percentage userWithdrawalPercentage = PercentageUtils.fromFraction(
            assets * 100,
            userPosition
        );
        if (userWithdrawalPercentage < minPositionWithdrawalPercentage) {
            revert WithdrawalAmountIsBelowMinThreshold();
        }

        Percentage bufferWithdrawalPercentage = PercentageUtils.fromFraction(
            assets * 100,
            fundsBufferBalance
        );

        if (bufferWithdrawalPercentage > maxBufferWithdrawalPercentage) {
            revert WithdrawalAmountExceedsMaxBufferLimit();
        }
    }
}<|MERGE_RESOLUTION|>--- conflicted
+++ resolved
@@ -6,27 +6,21 @@
 import {FleetCommanderParams, ArkConfiguration, RebalanceData} from "../types/FleetCommanderTypes.sol";
 import {IArk} from "../interfaces/IArk.sol";
 import {IFleetCommanderEvents} from "../events/IFleetCommanderEvents.sol";
-<<<<<<< HEAD
 import {ProtocolAccessManaged} from "./ProtocolAccessManaged.sol";
+import {CooldownEnforcer} from "../utils/CooldownEnforcer/CooldownEnforcer.sol";
 import "../errors/FleetCommanderErrors.sol";
-=======
-import {CooldownEnforcer} from "../utils/CooldownEnforcer/CooldownEnforcer.sol";
->>>>>>> cce16ac6
 import "../libraries/PercentageUtils.sol";
 
 /**
  * @custom:see IFleetCommander
  */
-<<<<<<< HEAD
-contract FleetCommander is IFleetCommander, ERC4626, ProtocolAccessManaged {
-=======
 contract FleetCommander is
     IFleetCommander,
     FleetCommanderAccessControl,
     ERC4626,
+    ProtocolAccessManaged,
     CooldownEnforcer
 {
->>>>>>> cce16ac6
     using SafeERC20 for IERC20;
     using PercentageUtils for uint256;
 
@@ -42,14 +36,10 @@
     constructor(
         FleetCommanderParams memory params
     )
-        FleetCommanderAccessControl(params.configurationManager)
         ERC4626(IERC20(params.asset))
         ERC20(params.name, params.symbol)
-<<<<<<< HEAD
         ProtocolAccessManaged(params.accessManager)
-=======
         CooldownEnforcer(params.initialRebalanceCooldown, false)
->>>>>>> cce16ac6
     {
         _setupArks(params.initialArks);
 
