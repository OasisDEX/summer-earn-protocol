// SPDX-License-Identifier: BUSL-1.1
pragma solidity 0.8.28;

import {IArk} from "../interfaces/IArk.sol";
import {IFleetCommander} from "../interfaces/IFleetCommander.sol";
import {ArkData, FleetCommanderParams, FleetConfig, RebalanceData} from "../types/FleetCommanderTypes.sol";

import {CooldownEnforcer} from "../utils/CooldownEnforcer/CooldownEnforcer.sol";

import {FleetCommanderCache} from "./FleetCommanderCache.sol";
import {FleetCommanderConfigProvider} from "./FleetCommanderConfigProvider.sol";

import {Tipper} from "./Tipper.sol";
import {ERC20, ERC4626, IERC20, IERC4626, SafeERC20} from "@openzeppelin/contracts/token/ERC20/extensions/ERC4626.sol";
import {Math} from "@openzeppelin/contracts/utils/math/Math.sol";

import {Constants} from "./libraries/Constants.sol";
import {Percentage} from "@summerfi/percentage-solidity/contracts/Percentage.sol";
import {PercentageUtils} from "@summerfi/percentage-solidity/contracts/PercentageUtils.sol";
<<<<<<< HEAD
import {IFleetRewardsManager} from "../interfaces/IFleetRewardsManager.sol";
=======
import {IFleetStakingRewardsManager} from "../interfaces/IFleetStakingRewardsManager.sol";
>>>>>>> 6b0d20be

/**
 * @title FleetCommander
 * @notice Manages a fleet of Arks, coordinating deposits, withdrawals, and rebalancing operations
 * @dev Implements IFleetCommander interface and inherits from various utility contracts
 */
contract FleetCommander is
    IFleetCommander,
    FleetCommanderConfigProvider,
    ERC4626,
    Tipper,
    FleetCommanderCache,
    CooldownEnforcer
{
    using SafeERC20 for IERC20;
    using PercentageUtils for uint256;
    using Math for uint256;

    /*//////////////////////////////////////////////////////////////
                            CONSTANTS
    //////////////////////////////////////////////////////////////*/

    /// @notice Default maximum number of rebalance operations allowed in a single transaction
    uint256 public constant DEFAULT_MAX_REBALANCE_OPERATIONS = 10;

    /*//////////////////////////////////////////////////////////////
                            CONSTRUCTOR
    //////////////////////////////////////////////////////////////*/

    /**
     * @notice Initializes the FleetCommander contract
     * @param params FleetCommanderParams struct containing initialization parameters
     */
    constructor(
        FleetCommanderParams memory params
    )
        ERC4626(IERC20(params.asset))
        ERC20(params.name, params.symbol)
        FleetCommanderConfigProvider(params)
        Tipper(params.configurationManager, params.initialTipRate)
        CooldownEnforcer(params.initialRebalanceCooldown, false)
    {}

    /*//////////////////////////////////////////////////////////////
                            MODIFIERS
    //////////////////////////////////////////////////////////////*/

    /**
     * @dev Modifier to collect the tip before any other action is taken
     */
    modifier collectTip() {
        _accrueTip();
        _;
    }

    /**
     * @dev Modifier to cache ark data for deposit operations.
     * @notice This modifier retrieves ark data before the function execution,
     *         allows the modified function to run, and then flushes the cache.
     * @dev The cache is required due to multiple calls to `totalAssets` in the same transaction.
     *         those calls migh be gas expensive for some arks.
     */
    modifier useDepositCache() {
        _getArksData(getArks(), config.bufferArk);
        _;
        _flushCache();
    }

    /**
     * @dev Modifier to cache withdrawable ark data for withdraw operations.
     * @notice This modifier retrieves withdrawable ark data before the function execution,
     *         allows the modified function to run, and then flushes the cache.
     * @dev The cache is required due to multiple calls to `totalAssets` in the same transaction.
     *         those calls migh be gas expensive for some arks.
     */
    modifier useWithdrawCache() {
        _getWithdrawableArksData(
            getArks(),
            config.bufferArk,
            isArkWithdrawable
        );
        _;
        _flushCache();
    }

    /*//////////////////////////////////////////////////////////////
                        PUBLIC USER FUNCTIONS
    //////////////////////////////////////////////////////////////*/

    /// @inheritdoc IFleetCommander
    function withdrawFromBuffer(
        uint256 assets,
        address receiver,
        address owner
    ) public whenNotPaused returns (uint256 shares) {
        shares = previewWithdraw(assets);
        _validateBufferWithdraw(assets, shares, owner);

        uint256 prevQueueBalance = config.bufferArk.totalAssets();

        _disembark(address(config.bufferArk), assets);
        _withdraw(_msgSender(), receiver, owner, assets, shares);

        emit FundsBufferBalanceUpdated(
            _msgSender(),
            prevQueueBalance,
            config.bufferArk.totalAssets()
        );
    }

    /// @inheritdoc IFleetCommander
    function redeem(
        uint256 shares,
        address receiver,
        address owner
    )
        public
        override(ERC4626, IFleetCommander)
        collectTip
        useWithdrawCache
        whenNotPaused
        returns (uint256 assets)
    {
        uint256 bufferBalance = config.bufferArk.totalAssets();
        uint256 bufferBalanceInShares = convertToShares(bufferBalance);

        if (shares == Constants.MAX_UINT256) {
            shares = balanceOf(owner);
        }

        if (shares <= bufferBalanceInShares) {
            assets = redeemFromBuffer(shares, receiver, owner);
        } else {
            assets = redeemFromArks(shares, receiver, owner);
        }
    }

    /// @inheritdoc IFleetCommander
    function redeemFromBuffer(
        uint256 shares,
        address receiver,
        address owner
    )
        public
        collectTip
        useWithdrawCache
        whenNotPaused
        returns (uint256 assets)
    {
        _validateBufferRedeem(shares, owner);

        uint256 previousFundsBufferBalance = config.bufferArk.totalAssets();

        assets = previewRedeem(shares);
        _disembark(address(config.bufferArk), assets);
        _withdraw(_msgSender(), receiver, owner, assets, shares);

        emit FundsBufferBalanceUpdated(
            _msgSender(),
            previousFundsBufferBalance,
            config.bufferArk.totalAssets()
        );
    }

    /// @inheritdoc IFleetCommander
    function withdraw(
        uint256 assets,
        address receiver,
        address owner
    )
        public
        override(ERC4626, IFleetCommander)
        collectTip
        useWithdrawCache
        whenNotPaused
        returns (uint256 shares)
    {
        uint256 bufferBalance = config.bufferArk.totalAssets();

        if (assets == Constants.MAX_UINT256) {
            uint256 totalUserShares = balanceOf(owner);
            assets = previewRedeem(totalUserShares);
        }

        if (assets <= bufferBalance) {
            shares = withdrawFromBuffer(assets, receiver, owner);
        } else {
            shares = withdrawFromArks(assets, receiver, owner);
        }
    }

    /// @inheritdoc IFleetCommander
    function withdrawFromArks(
        uint256 assets,
        address receiver,
        address owner
    )
        public
        override(IFleetCommander)
        collectTip
        useWithdrawCache
        whenNotPaused
        returns (uint256 totalSharesToRedeem)
    {
        totalSharesToRedeem = previewWithdraw(assets);

        _validateWithdrawFromArks(assets, totalSharesToRedeem, owner);

        _forceDisembarkFromSortedArks(assets);
        _withdraw(_msgSender(), receiver, owner, assets, totalSharesToRedeem);
        _setLastActionTimestamp(0);

        emit FleetCommanderWithdrawnFromArks(owner, receiver, assets);
    }

    /// @inheritdoc IFleetCommander
    function redeemFromArks(
        uint256 shares,
        address receiver,
        address owner
    )
        public
        override(IFleetCommander)
        collectTip
        useWithdrawCache
        whenNotPaused
        returns (uint256 totalAssetsToWithdraw)
    {
        _validateForceRedeem(shares, owner);

        totalAssetsToWithdraw = previewRedeem(shares);
        _forceDisembarkFromSortedArks(totalAssetsToWithdraw);
        _withdraw(_msgSender(), receiver, owner, totalAssetsToWithdraw, shares);
        _setLastActionTimestamp(0);
        emit FleetCommanderRedeemedFromArks(owner, receiver, shares);
    }

    /// @inheritdoc IERC4626
    function deposit(
        uint256 assets,
        address receiver
    )
        public
        override(ERC4626, IERC4626)
        collectTip
        useDepositCache
        whenNotPaused
        returns (uint256 shares)
    {
        _validateDeposit(assets, _msgSender());

        uint256 previousFundsBufferBalance = config.bufferArk.totalAssets();

        shares = previewDeposit(assets);
        _deposit(_msgSender(), receiver, assets, shares);
        _board(address(config.bufferArk), assets);

        emit FundsBufferBalanceUpdated(
            _msgSender(),
            previousFundsBufferBalance,
            config.bufferArk.totalAssets()
        );
    }

    /// @inheritdoc IFleetCommander
    function deposit(
        uint256 assets,
        address receiver,
        bytes memory referralCode
    ) external whenNotPaused returns (uint256) {
        emit FleetCommanderReferral(receiver, referralCode);
        return deposit(assets, receiver);
    }

    /// @inheritdoc IFleetCommander
    function depositAndStake(
        uint256 assets,
        address receiver
    ) public whenNotPaused returns (uint256 shares) {
        shares = deposit(assets, address(this));
        IERC20(address(this)).approve(
            address(config.stakingRewardsManager),
            shares
        );
        _stakeOnBehalf(receiver, shares);

        return shares;
    }

    /// @inheritdoc IFleetCommander
    function depositAndStake(
        uint256 assets,
        address receiver,
        bytes memory referralCode
    ) external whenNotPaused returns (uint256 shares) {
        emit FleetCommanderReferral(receiver, referralCode);
        return depositAndStake(assets, receiver);
    }

    /// @inheritdoc IFleetCommander
    function stake(uint256 shares) public {
        IERC20(address(this)).transferFrom(_msgSender(), address(this), shares);
        IERC20(address(this)).approve(
            address(config.stakingRewardsManager),
            shares
        );
        _stakeOnBehalf(_msgSender(), shares);
    }

<<<<<<< HEAD
    /// @inheritdoc IFleetCommander
    function unstake(uint256 shares) public {
        if (address(config.stakingRewardsManager) != address(0)) {
            IFleetRewardsManager(config.stakingRewardsManager).unstake(shares);
            IERC20(address(this)).transfer(_msgSender(), shares);
        } else {
            revert FleetCommanderStakingRewardsManagerNotSet();
        }
    }

=======
>>>>>>> 6b0d20be
    /// @inheritdoc IERC4626
    function mint(
        uint256 shares,
        address receiver
    )
        public
        override(ERC4626, IERC4626)
        collectTip
        useDepositCache
        whenNotPaused
        returns (uint256 assets)
    {
        _validateMint(shares, _msgSender());

        uint256 previousFundsBufferBalance = config.bufferArk.totalAssets();
        assets = previewMint(shares);

        _deposit(_msgSender(), receiver, assets, shares);
        _board(address(config.bufferArk), assets);

        emit FundsBufferBalanceUpdated(
            _msgSender(),
            previousFundsBufferBalance,
            config.bufferArk.totalAssets()
        );
    }

    /// @inheritdoc IFleetCommander
    function tip() public whenNotPaused returns (uint256) {
        return _accrueTip();
    }

    /*//////////////////////////////////////////////////////////////
                        PUBLIC VIEW FUNCTIONS
    //////////////////////////////////////////////////////////////*/

    /// @inheritdoc IFleetCommander
    function totalAssets()
        public
        view
        override(IFleetCommander, ERC4626)
        returns (uint256)
    {
        return _totalAssets(getArks(), config.bufferArk);
    }

    /// @inheritdoc IFleetCommander
    function withdrawableTotalAssets() public view returns (uint256) {
        return
            _withdrawableTotalAssets(
                getArks(),
                config.bufferArk,
                isArkWithdrawable
            );
    }

    /// @inheritdoc IERC4626
    function maxDeposit(
        address owner
    ) public view override(ERC4626, IERC4626) returns (uint256 _maxDeposit) {
        uint256 _totalAssets = totalAssets();
        uint256 maxAssets = _totalAssets > config.depositCap
            ? 0
            : config.depositCap - _totalAssets;

        _maxDeposit = Math.min(maxAssets, IERC20(asset()).balanceOf(owner));
    }

    /// @inheritdoc IERC4626
    function maxMint(
        address owner
    ) public view override(ERC4626, IERC4626) returns (uint256 _maxMint) {
        uint256 _totalAssets = totalAssets();
        uint256 maxAssets = _totalAssets > config.depositCap
            ? 0
            : config.depositCap - _totalAssets;
        _maxMint = previewDeposit(
            Math.min(maxAssets, IERC20(asset()).balanceOf(owner))
        );
    }

    /// @inheritdoc IFleetCommander
    function maxBufferWithdraw(
        address owner
    ) public view returns (uint256 _maxBufferWithdraw) {
        _maxBufferWithdraw = Math.min(
            config.bufferArk.totalAssets(),
            previewRedeem(balanceOf(owner))
        );
    }

    /// @inheritdoc IERC4626
    function maxWithdraw(
        address owner
    ) public view override(ERC4626, IERC4626) returns (uint256 _maxWithdraw) {
        _maxWithdraw = Math.min(
            withdrawableTotalAssets(),
            previewRedeem(balanceOf(owner))
        );
    }

    /// @inheritdoc IERC4626
    function maxRedeem(
        address owner
    ) public view override(ERC4626, IERC4626) returns (uint256 _maxRedeem) {
        _maxRedeem = Math.min(
            convertToShares(withdrawableTotalAssets()),
            balanceOf(owner)
        );
    }

    /// @inheritdoc IFleetCommander
    function maxBufferRedeem(
        address owner
    ) public view returns (uint256 _maxBufferRedeem) {
        _maxBufferRedeem = Math.min(
            previewWithdraw(config.bufferArk.totalAssets()),
            balanceOf(owner)
        );
    }

    /*//////////////////////////////////////////////////////////////
                        EXTERNAL KEEPER FUNCTIONS
    //////////////////////////////////////////////////////////////*/

    /// @inheritdoc IFleetCommander
    function rebalance(
        RebalanceData[] calldata rebalanceData
    ) external onlyKeeper enforceCooldown collectTip whenNotPaused {
        // Validate that no operations are moving to or from the bufferArk
        _validateReallocateAllAssets(rebalanceData);
        _validateRebalance(rebalanceData);
        _reallocateAllAssets(rebalanceData);
    }

    /// @inheritdoc IFleetCommander
    function adjustBuffer(
        RebalanceData[] calldata rebalanceData
    ) external onlyKeeper enforceCooldown collectTip whenNotPaused {
        _validateReallocateAllAssets(rebalanceData);
        _validateAdjustBuffer(rebalanceData);

        uint256 totalMoved = _reallocateAllAssets(rebalanceData);

        emit FleetCommanderBufferAdjusted(_msgSender(), totalMoved);
    }

    /*//////////////////////////////////////////////////////////////
                        EXTERNAL GOVERNOR FUNCTIONS
    //////////////////////////////////////////////////////////////*/

    /// @inheritdoc IFleetCommander
    function setTipRate(
        Percentage newTipRate
    ) external onlyGovernor whenNotPaused {
        // The newTipRate uses the Percentage type from @summerfi/percentage-solidity
        // Percentages have 18 decimals of precision
        // For example, 1% would be represented as 1 * 10^18 (assuming PERCENTAGE_DECIMALS is 18)
        _setTipRate(newTipRate);
    }

    /// @inheritdoc IFleetCommander
    function setMinimumPauseTime(
        uint256 _newMinimumPauseTime
    ) public onlyGovernor whenNotPaused {
        _setMinimumPauseTime(_newMinimumPauseTime);
    }

    /// @inheritdoc IFleetCommander
    function updateRebalanceCooldown(
        uint256 newCooldown
    ) external onlyGovernor whenNotPaused {
        _updateCooldown(newCooldown);
    }

    /// @inheritdoc IFleetCommander
    function forceRebalance(
        RebalanceData[] calldata rebalanceData
    ) external onlyGovernor collectTip whenNotPaused {
        // Validate that no operations are moving to or from the bufferArk
        _validateReallocateAllAssets(rebalanceData);
        _validateRebalance(rebalanceData);
        _reallocateAllAssets(rebalanceData);
    }

    /// @inheritdoc IFleetCommander
    function pause() external onlyGuardianOrGovernor whenNotPaused {
        _pause();
    }

    /// @inheritdoc IFleetCommander
    function unpause() external onlyGuardianOrGovernor whenPaused {
        _unpause();
    }

    /*//////////////////////////////////////////////////////////////
                        PUBLIC ERC20 FUNCTIONS
    //////////////////////////////////////////////////////////////*/

    /// @inheritdoc IERC20
    function transfer(
        address to,
        uint256 amount
    ) public override(IERC20, ERC20) returns (bool) {
        FleetConfig memory config = this.getConfig();
        if (_msgSender() == address(config.stakingRewardsManager)) {
            return super.transfer(to, amount);
        }

        revert FleetCommanderTransfersDisabled();
    }

    /// @inheritdoc IERC20
    function transferFrom(
        address from,
        address to,
        uint256 amount
    ) public override(IERC20, ERC20) returns (bool) {
        if (
            _msgSender() == address(config.stakingRewardsManager) ||
            to == address(this)
        ) {
            return super.transferFrom(from, to, amount);
        }
        revert FleetCommanderTransfersDisabled();
    }

    /*//////////////////////////////////////////////////////////////
                        INTERNAL FUNCTIONS
    //////////////////////////////////////////////////////////////*/

    /**
     * @notice Mints new shares as tips to the specified account
     * @dev This function overrides the abstract _mintTip function from the Tipper contract.
     *      It is called internally by the _accrueTip function to mint new shares as tips.
     *      In the context of FleetCommander, this creates new shares without requiring
     *      additional underlying assets, effectively diluting existing shareholders slightly
     *      to pay for the protocol's ongoing operations.
     * @param account The address to receive the minted tip shares
     * @param amount The amount of shares to mint as a tip
     */
    function _mintTip(
        address account,
        uint256 amount
    ) internal virtual override {
        _mint(account, amount);
    }

    /**
     * @notice Reallocates all assets based on the provided rebalance data
     * @param rebalanceData Array of RebalanceData structs containing information about the reallocation
     * @return totalMoved The total amount of assets moved during the reallocation
     */
    function _reallocateAllAssets(
        RebalanceData[] calldata rebalanceData
    ) internal returns (uint256 totalMoved) {
        for (uint256 i = 0; i < rebalanceData.length; i++) {
            totalMoved += _reallocateAssets(rebalanceData[i]);
        }
        emit Rebalanced(_msgSender(), rebalanceData);
    }

    /* INTERNAL - ARK */

    /**
     * @notice Approves and boards a specified amount of assets to an Ark
     * @param ark The address of the Ark
     * @param amount The amount of assets to board
     */
    function _board(address ark, uint256 amount) internal {
        IERC20(asset()).approve(ark, amount);
        IArk(ark).board(amount, bytes(""));
    }

    /**
     * @notice Disembarks a specified amount of assets from an Ark
     * @param ark The address of the Ark
     * @param amount The amount of assets to disembark
     */
    function _disembark(address ark, uint256 amount) internal {
        IArk(ark).disembark(amount, bytes(""));
    }

    /**
     * @notice Moves a specified amount of assets from one Ark to another
     * @param fromArk The address of the Ark to move assets from
     * @param toArk The address of the Ark to move assets to
     * @param amount The amount of assets to move
     * @param boardData Additional data for the board operation
     * @param disembarkData Additional data for the disembark operation
     */
    function _move(
        address fromArk,
        address toArk,
        uint256 amount,
        bytes memory boardData,
        bytes memory disembarkData
    ) internal {
        IArk(fromArk).move(amount, toArk, boardData, disembarkData);
    }

    /* INTERNAL */

    /**
     * @notice Reallocates assets from one Ark to another
     * @dev This function handles the reallocation of assets between Arks, considering:
     *      1. The maximum allocation of the destination Ark
     *      2. The current allocation of the destination Ark
     * @param data The RebalanceData struct containing information about the reallocation
     * @return amount uint256 The actual amount of assets reallocated
     * @custom:error FleetCommanderCantRebalanceToArk Thrown when the destination Ark is already at or above its maximum
     * allocation
     */
    function _reallocateAssets(
        RebalanceData memory data
    ) internal returns (uint256 amount) {
        IArk toArk = IArk(data.toArk);
        IArk fromArk = IArk(data.fromArk);

        if (data.amount == Constants.MAX_UINT256) {
            amount = fromArk.totalAssets();
        } else {
            amount = data.amount;
        }

        uint256 toArkDepositCap = toArk.depositCap();
        uint256 toArkAllocation = toArk.totalAssets();

        if (toArkAllocation + amount > toArkDepositCap) {
            revert FleetCommanderCantRebalanceToArk(address(toArk));
        }

        _move(
            address(fromArk),
            address(toArk),
            amount,
            data.boardData,
            data.disembarkData
        );
    }

    /**
     * @notice Withdraws assets from multiple arks in a specific order
     * @dev This function attempts to withdraw the requested amount from arks,
     *      that allow such operations, in the order of total assets held
     * @param assets The total amount of assets to withdraw
     */
    function _forceDisembarkFromSortedArks(uint256 assets) internal {
        ArkData[] memory withdrawableArks = _getWithdrawableArksDataFromCache();
        for (uint256 i = 0; i < withdrawableArks.length; i++) {
            uint256 assetsInArk = withdrawableArks[i].totalAssets;
            if (assetsInArk >= assets) {
                _disembark(withdrawableArks[i].arkAddress, assets);
                break;
            } else if (assetsInArk > 0) {
                _disembark(withdrawableArks[i].arkAddress, assetsInArk);
                assets -= assetsInArk;
            }
        }
    }

    /* INTERNAL - VALIDATIONS */

    /**
     * @notice Validates the data for adjusting the buffer
     * @dev This function checks if all operations in the rebalance data are consistent
     *      (either all moving to buffer or all moving from buffer) and ensures that
     *      the buffer balance remains above the minimum required balance.
     *      When moving to the buffer, using MAX_UINT256 as the amount will move all funds from the source Ark.
     * @param rebalanceData An array of RebalanceData structs containing the rebalance operations
     * @custom:error FleetCommanderInvalidBufferAdjustment Thrown when operations are inconsistent (all operations need
     * to move funds in one direction)
     * @custom:error FleetCommanderNoExcessFunds Thrown when trying to move funds out of an already minimum buffer
     * @custom:error FleetCommanderInsufficientBuffer Thrown when trying to move more funds than available excess
     * @custom:error FleetCommanderCantUseMaxUintMovingFromBuffer Thrown when trying to use MAX_UINT256 amount when
     * moving from buffer
     */
    function _validateAdjustBuffer(
        RebalanceData[] calldata rebalanceData
    ) internal view {
        bool isMovingToBuffer = rebalanceData[0].toArk ==
            address(config.bufferArk);
        uint256 initialBufferBalance = config.bufferArk.totalAssets();
        uint256 totalToMove;

        for (uint256 i = 0; i < rebalanceData.length; i++) {
            _validateBufferAdjustmentDirection(
                isMovingToBuffer,
                rebalanceData[i]
            );

            uint256 amount = rebalanceData[i].amount;
            if (amount == Constants.MAX_UINT256) {
                if (!isMovingToBuffer) {
                    revert FleetCommanderCantUseMaxUintMovingFromBuffer();
                }
                amount = IArk(rebalanceData[i].fromArk).totalAssets();
            }
            totalToMove += amount;
        }

        if (!isMovingToBuffer) {
            _validateBufferExcessFunds(initialBufferBalance, totalToMove);
        }
    }

    /**
     * @notice Validates the direction of buffer adjustment for a single rebalance operation
     * @dev This function ensures that the rebalance operation is consistent with the overall
     *      direction of the buffer adjustment (either moving funds to or from the buffer).
     * @param isMovingToBuffer A boolean indicating whether the overall operation is moving funds to the buffer
     * @param data The RebalanceData struct containing information about the specific rebalance operation
     * @custom:error FleetCommanderInvalidBufferAdjustment Thrown when the operation direction is inconsistent
     *               with the overall buffer adjustment direction
     */
    function _validateBufferAdjustmentDirection(
        bool isMovingToBuffer,
        RebalanceData memory data
    ) internal view {
        if (
            (isMovingToBuffer && data.toArk != address(config.bufferArk)) ||
            (!isMovingToBuffer && data.fromArk != address(config.bufferArk))
        ) {
            revert FleetCommanderInvalidBufferAdjustment();
        }
    }

    /**
     * @notice Validates that there are sufficient excess funds in the buffer for withdrawal
     * @dev This function checks two conditions:
     *      1. The initial buffer balance is greater than the minimum required balance
     *      2. The amount to move does not exceed the excess funds in the buffer
     * @param initialBufferBalance The current balance of the buffer before the adjustment
     * @param totalToMove The total amount of assets to be moved from the buffer
     * @custom:error FleetCommanderNoExcessFunds Thrown when the buffer balance is at or below the minimum required
     * balance
     * @custom:error FleetCommanderInsufficientBuffer Thrown when the amount to move exceeds the available excess funds
     * in the buffer
     */
    function _validateBufferExcessFunds(
        uint256 initialBufferBalance,
        uint256 totalToMove
    ) internal view {
        if (initialBufferBalance <= config.minimumBufferBalance) {
            revert FleetCommanderNoExcessFunds();
        }
        uint256 excessFunds = initialBufferBalance -
            config.minimumBufferBalance;
        if (totalToMove > excessFunds) {
            revert FleetCommanderInsufficientBuffer();
        }
    }

    /**
     * @notice Validates the rebalance operations to ensure they meet all required constraints
     * @dev This function performs a series of checks on each rebalance operation:
     *      1. Ensures general reallocation constraints are met
     *      2. Verifies the buffer ark is not directly involved in rebalancing
     * @param rebalanceData An array of RebalanceData structs, each representing a rebalance operation
     */
    function _validateRebalance(
        RebalanceData[] calldata rebalanceData
    ) internal view {
        for (uint256 i = 0; i < rebalanceData.length; i++) {
            _validateBufferArkNotInvolved(rebalanceData[i]);
        }
    }

    /**
     * @notice Validates that the buffer ark is not directly involved in a rebalance operation
     * @dev This function checks if either the source or destination ark in a rebalance operation is the buffer ark
     * @param data The RebalanceData struct containing the source and destination ark addresses
     * @custom:error FleetCommanderCantUseRebalanceOnBufferArk Thrown if the buffer ark is involved in the rebalance
     */
    function _validateBufferArkNotInvolved(
        RebalanceData memory data
    ) internal view {
        if (
            data.toArk == address(config.bufferArk) ||
            data.fromArk == address(config.bufferArk)
        ) {
            revert FleetCommanderCantUseRebalanceOnBufferArk();
        }
    }

    /**
     * @notice Validates the asset reallocation data for correctness and consistency
     * @dev This function checks various conditions of the rebalance operations:
     *      - Number of operations is within limits
     *      - Each operation has valid amounts and addresses
     *      - Arks involved in the operations are active and have proper allocations
     * @param rebalanceData An array of RebalanceData structs containing the rebalance operations
     */
    function _validateReallocateAllAssets(
        RebalanceData[] calldata rebalanceData
    ) internal view {
        if (rebalanceData.length > config.maxRebalanceOperations) {
            revert FleetCommanderRebalanceTooManyOperations(
                rebalanceData.length
            );
        }
        if (rebalanceData.length == 0) {
            revert FleetCommanderRebalanceNoOperations();
        }

        for (uint256 i = 0; i < rebalanceData.length; i++) {
            _validateReallocateAssets(
                rebalanceData[i].fromArk,
                rebalanceData[i].toArk,
                rebalanceData[i].amount
            );
        }
    }

    /**
     * @notice Validates the reallocation of assets between two ARKs.
     * @param fromArk The address of the source ARK.
     * @param toArk The address of the destination ARK.
     * @param amount The amount of assets to be reallocated.
     * @custom:error FleetCommanderRebalanceAmountZero if the amount is zero.
     * @custom:error FleetCommanderArkNotFound if the source or destination ARK is not found.
     * @custom:error FleetCommanderArkNotActive if the source or destination ARK is not active.
     * @custom:error FleetCommanderExceedsMaxOutflow if the amount exceeds the maximum move from limit of the source
     * ARK.
     * @custom:error FleetCommanderExceedsMaxInflow if the amount exceeds the maximum move to limit of the destination
     * ARK.
     * @custom:error FleetCommanderArkDepositCapZero if the deposit cap of the destination ARK is zero.
     */
    function _validateReallocateAssets(
        address fromArk,
        address toArk,
        uint256 amount
    ) internal view {
        if (amount == 0) {
            revert FleetCommanderRebalanceAmountZero(toArk);
        }
        if (toArk == address(0)) {
            revert FleetCommanderArkNotFound(toArk);
        }
        if (address(fromArk) == address(0)) {
            revert FleetCommanderArkNotFound(fromArk);
        }
        if (!isArkActive(address(toArk))) {
            revert FleetCommanderArkNotActive(toArk);
        }
        if (!isArkActive(address(fromArk))) {
            revert FleetCommanderArkNotActive(fromArk);
        }
        uint256 maxRebalanceOutflow = IArk(fromArk).maxRebalanceOutflow();
        if (amount > maxRebalanceOutflow) {
            revert FleetCommanderExceedsMaxOutflow(
                fromArk,
                amount,
                maxRebalanceOutflow
            );
        }
        uint256 maxRebalanceInflow = IArk(toArk).maxRebalanceInflow();
        if (amount > maxRebalanceInflow) {
            revert FleetCommanderExceedsMaxInflow(
                toArk,
                amount,
                maxRebalanceInflow
            );
        }
        if (IArk(toArk).depositCap() == 0) {
            revert FleetCommanderArkDepositCapZero(toArk);
        }
    }

    /**
     * @notice Validates the withdraw request
     * @dev This function checks two conditions:
     *      1. The caller is authorized to withdraw on behalf of the owner
     *      2. The withdrawal amount does not exceed the maximum allowed
     * @param assets The amount of assets to withdraw
     * @param shares The number of shares to redeem
     * @param owner The address of the owner of the assets
     * @custom:error FleetCommanderUnauthorizedWithdrawal Thrown when the caller is not authorized to withdraw
     * @custom:error IERC4626ExceededMaxWithdraw Thrown when the withdrawal amount exceeds the maximum allowed
     */
    function _validateBufferWithdraw(
        uint256 assets,
        uint256 shares,
        address owner
    ) internal view {
        if (
            _msgSender() != owner &&
            IERC20(address(this)).allowance(owner, _msgSender()) < shares
        ) {
            revert FleetCommanderUnauthorizedWithdrawal(_msgSender(), owner);
        }
        uint256 maxAssets = maxBufferWithdraw(owner);
        if (assets > maxAssets) {
            revert ERC4626ExceededMaxWithdraw(owner, assets, maxAssets);
        }
    }

    /**
     * @notice Validates the redemption request
     * @dev This function checks two conditions:
     *      1. The caller is authorized to redeem on behalf of the owner
     *      2. The redemption amount does not exceed the maximum allowed
     * @param shares The number of shares to redeem
     * @param owner The address of the owner of the shares
     * @custom:error FleetCommanderUnauthorizedRedemption Thrown when the caller is not authorized to redeem
     * @custom:error IERC4626ExceededMaxRedeem Thrown when the redemption amount exceeds the maximum allowed
     */
    function _validateBufferRedeem(
        uint256 shares,
        address owner
    ) internal view {
        if (
            _msgSender() != owner &&
            IERC20(address(this)).allowance(owner, _msgSender()) < shares
        ) {
            revert FleetCommanderUnauthorizedRedemption(_msgSender(), owner);
        }

        uint256 maxShares = maxBufferRedeem(owner);
        if (shares > maxShares) {
            revert ERC4626ExceededMaxRedeem(owner, shares, maxShares);
        }
    }

    /**
     * @notice Validates the deposit request
     * @dev This function checks if the requested deposit amount exceeds the maximum allowed
     * @param assets The amount of assets to deposit
     * @param owner The address of the account making the deposit
     * @custom:error IERC4626ExceededMaxDeposit Thrown when the deposit amount exceeds the maximum allowed
     */
    function _validateDeposit(uint256 assets, address owner) internal view {
        uint256 maxAssets = maxDeposit(owner);
        if (assets > maxAssets) {
            revert ERC4626ExceededMaxDeposit(owner, assets, maxAssets);
        }
    }

    /**
     * @notice Validates the mint request
     * @dev This function checks if the requested mint amount exceeds the maximum allowed
     * @param shares The number of shares to mint
     * @param owner The address of the account minting the shares
     * @custom:error IERC4626ExceededMaxMint Thrown when the mint amount exceeds the maximum allowed
     */
    function _validateMint(uint256 shares, address owner) internal view {
        uint256 maxShares = maxMint(owner);
        if (shares > maxShares) {
            revert ERC4626ExceededMaxMint(owner, shares, maxShares);
        }
    }

    /**
     * @notice Validates the force withdraw request
     * @dev This function checks two conditions:
     *      1. The caller is authorized to withdraw on behalf of the owner
     *      2. The withdrawal amount does not exceed the maximum allowed
     * @param assets The amount of assets to withdraw
     * @param shares The amount of shares to redeem
     * @param owner The address of the owner of the assets
     * @custom:error FleetCommanderUnauthorizedWithdrawal Thrown when the caller is not authorized to withdraw
     * @custom:error IERC4626ExceededMaxWithdraw Thrown when the withdrawal amount exceeds the maximum allowed
     */
    function _validateWithdrawFromArks(
        uint256 assets,
        uint256 shares,
        address owner
    ) internal view {
        if (
            _msgSender() != owner &&
            IERC20(address(this)).allowance(owner, _msgSender()) < shares
        ) {
            revert FleetCommanderUnauthorizedWithdrawal(_msgSender(), owner);
        }
        uint256 maxAssets = maxWithdraw(owner);

        if (assets > maxAssets) {
            revert ERC4626ExceededMaxWithdraw(owner, assets, maxAssets);
        }
    }

    /**
     * @notice Validates the force redeem request
     * @dev This function checks two conditions:
     *      1. The caller is authorized to redeem on behalf of the owner
     *      2. The redemption amount does not exceed the maximum allowed
     * @param shares The amount of shares to redeem
     * @param owner The address of the owner of the assets
     * @custom:error FleetCommanderUnauthorizedRedemption Thrown when the caller is not authorized to redeem
     * @custom:error IERC4626ExceededMaxRedeem Thrown when the redemption amount exceeds the maximum allowed
     */
    function _validateForceRedeem(uint256 shares, address owner) internal view {
        if (
            _msgSender() != owner &&
            IERC20(address(this)).allowance(owner, _msgSender()) < shares
        ) {
            revert FleetCommanderUnauthorizedRedemption(_msgSender(), owner);
        }
        uint256 maxShares = maxRedeem(owner);
        if (shares > maxShares) {
            revert ERC4626ExceededMaxRedeem(owner, shares, maxShares);
        }
    }

    function _stakeOnBehalf(address account, uint256 amount) internal {
<<<<<<< HEAD
        if (address(config.stakingRewardsManager) == address(0)) {
            revert FleetCommanderStakingRewardsManagerNotSet();
        }

        IFleetRewardsManager(config.stakingRewardsManager).stakeOnBehalf(
            account,
            amount
        );
=======
        if (address(config.stakingRewardsManager) != address(0)) {
            IFleetStakingRewardsManager(config.stakingRewardsManager)
                .stakeOnBehalf(account, amount);
        }
>>>>>>> 6b0d20be
    }
}<|MERGE_RESOLUTION|>--- conflicted
+++ resolved
@@ -17,11 +17,7 @@
 import {Constants} from "./libraries/Constants.sol";
 import {Percentage} from "@summerfi/percentage-solidity/contracts/Percentage.sol";
 import {PercentageUtils} from "@summerfi/percentage-solidity/contracts/PercentageUtils.sol";
-<<<<<<< HEAD
 import {IFleetRewardsManager} from "../interfaces/IFleetRewardsManager.sol";
-=======
-import {IFleetStakingRewardsManager} from "../interfaces/IFleetStakingRewardsManager.sol";
->>>>>>> 6b0d20be
 
 /**
  * @title FleetCommander
@@ -331,7 +327,6 @@
         _stakeOnBehalf(_msgSender(), shares);
     }
 
-<<<<<<< HEAD
     /// @inheritdoc IFleetCommander
     function unstake(uint256 shares) public {
         if (address(config.stakingRewardsManager) != address(0)) {
@@ -342,8 +337,6 @@
         }
     }
 
-=======
->>>>>>> 6b0d20be
     /// @inheritdoc IERC4626
     function mint(
         uint256 shares,
@@ -1049,7 +1042,6 @@
     }
 
     function _stakeOnBehalf(address account, uint256 amount) internal {
-<<<<<<< HEAD
         if (address(config.stakingRewardsManager) == address(0)) {
             revert FleetCommanderStakingRewardsManagerNotSet();
         }
@@ -1058,11 +1050,5 @@
             account,
             amount
         );
-=======
-        if (address(config.stakingRewardsManager) != address(0)) {
-            IFleetStakingRewardsManager(config.stakingRewardsManager)
-                .stakeOnBehalf(account, amount);
-        }
->>>>>>> 6b0d20be
     }
 }