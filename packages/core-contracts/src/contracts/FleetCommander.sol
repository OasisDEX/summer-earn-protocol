--- conflicted
+++ resolved
@@ -14,11 +14,7 @@
 import {Percentage} from "../types/Percentage.sol";
 import {PercentageUtils} from "../libraries/PercentageUtils.sol";
 import "../errors/FleetCommanderErrors.sol";
-<<<<<<< HEAD
-import {console} from "forge-std/console.sol";
-
-=======
->>>>>>> 5c8ff127
+
 /**
  * @custom:see IFleetCommander
  */
@@ -518,52 +514,17 @@
     ) internal returns (uint256 amount) {
         IArk toArk = IArk(data.toArk);
         IArk fromArk = IArk(data.fromArk);
-<<<<<<< HEAD
-        uint256 amount = data.amount;
-        if (amount == type(uint256).max) {
-            amount = fromArk.totalAssets();
-        }
-        uint256 toArkMaxAllocation = toArk.depositCap();
-
-        if (
-            address(toArk) != address(bufferArk) &&
-            address(fromArk) != address(bufferArk)
-        ) {
-            uint256 toArkRate = toArk.rate();
-            uint256 fromArkRate = fromArk.rate();
-            if (toArkRate < fromArkRate) {
-                revert FleetCommanderTargetArkRateTooLow(
-                    address(toArk),
-                    toArkRate,
-                    fromArkRate
-                );
-            }
-            Percentage rateDifference = PercentageUtils.fromFraction(
-                (toArkRate - fromArkRate) * 100,
-                fromArkRate
-            );
-            if (rateDifference < minimumRateDifference) {
-                console.log(Percentage.unwrap(minimumRateDifference));
-                console.log(Percentage.unwrap(rateDifference));
-                revert FleetCommanderTargetArkRateTooLow(
-                    address(toArk),
-                    toArkRate,
-                    fromArkRate
-                );
-            }
-=======
 
         if (data.amount == type(uint256).max) {
             amount = fromArk.totalAssets();
         } else {
             amount = data.amount;
->>>>>>> 5c8ff127
-        }
-
-        uint256 toArkMaxAllocation = toArk.maxAllocation();
+        }
+
+        uint256 toArkDepositCap = toArk.depositCap();
         uint256 toArkAllocation = toArk.totalAssets();
 
-        if (toArkAllocation + amount > toArkMaxAllocation) {
+        if (toArkAllocation + amount > toArkDepositCap) {
             revert FleetCommanderCantRebalanceToArk(address(toArk));
         }
 
@@ -644,13 +605,13 @@
      *      2. The Ark must not hold any assets
      * These conditions ensure that the Ark is effectively decommissioned before removal
      * @param ark The address of the Ark to be removed
-     * @custom:error FleetCommanderArkMaxAllocationGreaterThanZero Thrown when the Ark's max allocation is not zero
+     * @custom:error FleetCommanderArkDepositCapGreaterThanZero Thrown when the Ark's max allocation is not zero
      * @custom:error FleetCommanderArkAssetsNotZero Thrown when the Ark still holds assets
      */
     function _validateArkRemoval(address ark) internal view {
         IArk _ark = IArk(ark);
         if (_ark.depositCap() > 0) {
-            revert FleetCommanderArkMaxAllocationGreaterThanZero(ark);
+            revert FleetCommanderArkDepositCapGreaterThanZero(ark);
         }
         if (_ark.totalAssets() != 0) {
             revert FleetCommanderArkAssetsNotZero(ark);
@@ -725,6 +686,18 @@
                     toArkRate,
                     rebalanceData[i].toArk
                 );
+            } else {
+                Percentage rateDifference = PercentageUtils.fromFraction(
+                    (toArkRate - fromArkRate) * 100,
+                    fromArkRate
+                );
+                if (rateDifference < minimumRateDifference) {
+                    revert FleetCommanderTargetArkRateTooLow(
+                        address(rebalanceData[i].toArk),
+                        toArkRate,
+                        fromArkRate
+                    );
+                }
             }
         }
     }
@@ -765,12 +738,11 @@
         uint256 toArkRate,
         address toArkAddress
     ) internal view {
-        uint256 fromArkMaxAllocation = fromArk.maxAllocation();
+        uint256 fromArkDepositCap = fromArk.depositCap();
         uint256 fromArkTotalAssets = fromArk.totalAssets();
-
         if (
-            fromArkTotalAssets <= fromArkMaxAllocation ||
-            fromArkTotalAssets - fromArkMaxAllocation < amount
+            fromArkTotalAssets <= fromArkDepositCap ||
+            fromArkTotalAssets - fromArkDepositCap < amount
         ) {
             revert FleetCommanderTargetArkRateTooLow(
                 toArkAddress,
@@ -839,7 +811,7 @@
                 revert FleetCommanderExceedsMoveToMax(toArk, amount, moveToMax);
             }
             if (IArk(toArk).depositCap() == 0) {
-                revert FleetCommanderArkMaxAllocationZero(
+                revert FleetCommanderArkDepositCapZero(
                     address(rebalanceData[i].toArk)
                 );
             }
