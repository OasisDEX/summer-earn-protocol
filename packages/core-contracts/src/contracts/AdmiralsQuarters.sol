// SPDX-License-Identifier: MIT
pragma solidity 0.8.28;

import {ReentrancyGuardTransient} from "@summerfi/dependencies/openzeppelin-next/ReentrancyGuardTransient.sol";

import {IAdmiralsQuarters} from "../interfaces/IAdmiralsQuarters.sol";
import {IFleetCommander} from "../interfaces/IFleetCommander.sol";

import {IFleetCommanderRewardsManager} from "../interfaces/IFleetCommanderRewardsManager.sol";
import {IHarborCommand} from "../interfaces/IHarborCommand.sol";

import {IAToken} from "../interfaces/aave-v3/IAtoken.sol";
import {IPoolV3} from "../interfaces/aave-v3/IPoolV3.sol";
import {IComet} from "../interfaces/compound-v3/IComet.sol";
import {IWETH} from "../interfaces/misc/IWETH.sol";
import {ConfigurationManaged} from "./ConfigurationManaged.sol";
import {Ownable} from "@openzeppelin/contracts/access/Ownable.sol";
import {Constants} from "@summerfi/constants/Constants.sol";

import {ProtectedMulticall} from "./ProtectedMulticall.sol";
import {IERC4626} from "@openzeppelin/contracts/interfaces/IERC4626.sol";
import {IERC20} from "@openzeppelin/contracts/token/ERC20/IERC20.sol";
import {SafeERC20} from "@openzeppelin/contracts/token/ERC20/utils/SafeERC20.sol";

import {IStakingRewardsManagerBase} from "@summerfi/rewards-contracts/interfaces/IStakingRewardsManagerBase.sol";
import {ISummerRewardsRedeemer} from "@summerfi/rewards-contracts/interfaces/ISummerRewardsRedeemer.sol";
import {IGovernanceRewardsManager} from "@summerfi/earn-gov-contracts/interfaces/IGovernanceRewardsManager.sol";

/**
 * @title AdmiralsQuarters
 * @dev A contract for managing deposits and withdrawals to/from FleetCommander contracts,
 *      with integrated swapping functionality using 1inch Router.
 * @notice This contract uses an OpenZeppelin nonReentrant modifier with transient storage for gas
 * efficiency.
 * @notice When it was developed the OpenZeppelin version was 5.0.2 ( hence the use of locally stored
 * ReentrancyGuardTransient )
 *
 * @dev How to use this contract:
 * 1. Deposit tokens: Use `depositTokens` to deposit ERC20 tokens into the contract.
 * 2. Withdraw tokens: Use `withdrawTokens` to withdraw deposited tokens.
 * 3. Enter a fleet: Use `enterFleet` to deposit tokens into a FleetCommander contract.
 * 4. Exit a fleet: Use `exitFleet` to withdraw tokens from a FleetCommander contract.
 * 5. Swap tokens: Use `swap` to exchange one token for another using the 1inch Router.
 * 6. Rescue tokens: Contract owner can use `rescueTokens` to withdraw any tokens stuck in the contract.
 *
 * @dev Multicall functionality:
 * This contract inherits from OpenZeppelin's Multicall, allowing multiple function calls to be batched into a single
 * transaction.
 * To use Multicall:
 * 1. Encode each function call you want to make as calldata.
 * 2. Pack these encoded function calls into an array of bytes.
 * 3. Call the `multicall` function with this array as the argument.
 *
 * Example Multicall usage:
 * bytes[] memory calls = new bytes[](2);
 * calls[0] = abi.encodeWithSelector(this.depositTokens.selector, tokenAddress, amount);
 * calls[1] = abi.encodeWithSelector(this.enterFleet.selector, fleetCommanderAddress, tokenAddress, amount);
 * (bool[] memory successes, bytes[] memory results) = this.multicall(calls);
 *
 * @dev Security considerations:
 * - All external functions are protected against reentrancy attacks.
 * - The contract uses OpenZeppelin's SafeERC20 for safe token transfers.
 * - Only the contract owner can rescue tokens.
 * - Ensure that the 1inch Router address provided in the constructor is correct and trusted.
 * - Since there is no data exchange between calls - make sure all the tokens are returned to the user
 */
contract AdmiralsQuarters is
    Ownable,
    ProtectedMulticall,
    ReentrancyGuardTransient,
    IAdmiralsQuarters,
    ConfigurationManaged
{
    using SafeERC20 for IERC20;
    using SafeERC20 for IAToken;

    address public immutable ONE_INCH_ROUTER;
    address public immutable NATIVE_PSEUDO_ADDRESS =
        0xEeeeeEeeeEeEeeEeEeEeeEEEeeeeEeeeeeeeEEeE;
    address public immutable WRAPPED_NATIVE;

    constructor(
        address _oneInchRouter,
        address _configurationManager,
        address _wrappedNative
    ) Ownable(_msgSender()) ConfigurationManaged(_configurationManager) {
        if (_oneInchRouter == address(0)) revert InvalidRouterAddress();
        ONE_INCH_ROUTER = _oneInchRouter;
        if (_wrappedNative == address(0)) revert InvalidNativeTokenAddress();
        WRAPPED_NATIVE = _wrappedNative;
    }

    /// @inheritdoc IAdmiralsQuarters
    function depositTokens(
        IERC20 asset,
        uint256 amount
    ) external payable onlyMulticall nonReentrant {
        _validateToken(asset);
        _validateAmount(amount);

        if (address(asset) == NATIVE_PSEUDO_ADDRESS) {
            _validateNativeAmount(amount, address(this).balance);
            IWETH(WRAPPED_NATIVE).deposit{value: address(this).balance}();
        } else {
            _validateNativeAmount(0, address(this).balance);
            asset.safeTransferFrom(_msgSender(), address(this), amount);
        }
        emit TokensDeposited(_msgSender(), address(asset), amount);
    }

    /// @inheritdoc IAdmiralsQuarters
    function withdrawTokens(
        IERC20 asset,
        uint256 amount
    ) external payable onlyMulticall nonReentrant noNativeToken {
        _validateToken(asset);

        if (address(asset) == NATIVE_PSEUDO_ADDRESS) {
            if (amount == 0) {
                amount = IWETH(WRAPPED_NATIVE).balanceOf(address(this));
            }
            IWETH(WRAPPED_NATIVE).withdraw(amount);
            payable(_msgSender()).transfer(amount);
        } else {
            if (amount == 0) {
                amount = asset.balanceOf(address(this));
            }
            asset.safeTransfer(_msgSender(), amount);
        }

        emit TokensWithdrawn(_msgSender(), address(asset), amount);
    }

    /// @inheritdoc IAdmiralsQuarters
    function enterFleet(
        address fleetCommander,
        uint256 assets,
        address receiver
    )
        external
        payable
        onlyMulticall
        nonReentrant
        noNativeToken
        returns (uint256 shares)
    {
        _validateFleetCommander(fleetCommander);

        IFleetCommander fleet = IFleetCommander(fleetCommander);
        IERC20 fleetAsset = IERC20(fleet.asset());

        uint256 balance = fleetAsset.balanceOf(address(this));
        assets = assets == 0 ? balance : assets;
        receiver = receiver == address(0) ? _msgSender() : receiver;
        if (assets > balance) revert InsufficientOutputAmount();

        fleetAsset.forceApprove(address(fleet), assets);
        shares = fleet.deposit(assets, receiver);

        emit FleetEntered(receiver, fleetCommander, assets, shares);
    }

    /// @inheritdoc IAdmiralsQuarters
    function exitFleet(
        address fleetCommander,
        uint256 assets
    )
        external
        payable
        onlyMulticall
        nonReentrant
        noNativeToken
        returns (uint256 shares)
    {
        _validateFleetCommander(fleetCommander);

        IFleetCommander fleet = IFleetCommander(fleetCommander);

        assets = assets == 0 ? Constants.MAX_UINT256 : assets;

        shares = fleet.withdraw(assets, address(this), _msgSender());

        emit FleetExited(_msgSender(), fleetCommander, assets, shares);
    }

    /// @inheritdoc IAdmiralsQuarters
    function stake(
        address fleetCommander,
        uint256 shares
    ) external payable onlyMulticall nonReentrant noNativeToken {
        _validateFleetCommander(fleetCommander);

        IFleetCommander fleet = IFleetCommander(fleetCommander);
        address rewardsManager = fleet.getConfig().stakingRewardsManager;

        uint256 balance = IERC20(fleetCommander).balanceOf(address(this));
        shares = shares == 0 ? balance : shares;
        if (shares > balance) revert InsufficientOutputAmount();

        IERC20(fleetCommander).forceApprove(rewardsManager, shares);
        IFleetCommanderRewardsManager(rewardsManager).stakeOnBehalfOf(
            _msgSender(),
            shares
        );

        emit FleetSharesStaked(_msgSender(), fleetCommander, shares);
    }

    function unstakeAndWithdrawAssets(
        address fleetCommander,
        uint256 shares,
        bool claimRewards
    ) external onlyMulticall nonReentrant {
        _validateFleetCommander(fleetCommander);

        IFleetCommander fleet = IFleetCommander(fleetCommander);
        address rewardsManager = fleet.getConfig().stakingRewardsManager;

        shares = shares == 0
            ? IFleetCommanderRewardsManager(rewardsManager).balanceOf(
                _msgSender()
            )
            : shares;
        IFleetCommanderRewardsManager(rewardsManager)
            .unstakeAndWithdrawOnBehalfOf(_msgSender(), shares, claimRewards);

        emit FleetSharesUnstaked(_msgSender(), fleetCommander, shares);
    }

    /// @inheritdoc IAdmiralsQuarters
    function swap(
        IERC20 fromToken,
        IERC20 toToken,
        uint256 assets,
        uint256 minTokensReceived,
        bytes calldata swapCalldata
    )
        external
        payable
        onlyMulticall
        nonReentrant
        noNativeToken
        returns (uint256 swappedAmount)
    {
        _validateToken(fromToken);
        _validateToken(toToken);
        _validateAmount(assets);

        if (address(fromToken) == address(toToken)) {
            revert AssetMismatch();
        }
        swappedAmount = _swap(
            fromToken,
            toToken,
            assets,
            minTokensReceived,
            swapCalldata
        );

        emit Swapped(
            _msgSender(),
            address(fromToken),
            address(toToken),
            assets,
            swappedAmount
        );
    }

    /// @inheritdoc IAdmiralsQuarters
    function claimMerkleRewards(
        address user,
        uint256[] calldata indices,
        uint256[] calldata amounts,
        bytes32[][] calldata proofs,
        address rewardsRedeemer
    ) external onlyMulticall nonReentrant {
        _claimMerkleRewards(user, indices, amounts, proofs, rewardsRedeemer);
    }

    /// @inheritdoc IAdmiralsQuarters
    function claimGovernanceRewards(
        address govRewardsManager,
        address rewardToken
    ) external onlyMulticall nonReentrant {
        _claimGovernanceRewards(govRewardsManager, rewardToken);
    }

    /// @inheritdoc IAdmiralsQuarters
    function claimFleetRewards(
        address[] calldata fleetCommanders,
        address rewardToken
    ) external onlyMulticall nonReentrant {
        _claimFleetRewards(fleetCommanders, rewardToken);
    }

    /**
     * @dev Internal function to perform a token swap using 1inch
     * @param fromToken The token to swap from
     * @param toToken The token to swap to
     * @param assets The amount of fromToken to swap
     * @param minTokensReceived The minimum amount of toToken to receive after the swap
     * @param swapCalldata The 1inch swap calldata
     * @return swappedAmount The amount of toToken received from the swap
     */
    function _swap(
        IERC20 fromToken,
        IERC20 toToken,
        uint256 assets,
        uint256 minTokensReceived,
        bytes calldata swapCalldata
    ) internal returns (uint256 swappedAmount) {
        uint256 balanceBefore = toToken.balanceOf(address(this));

        fromToken.forceApprove(ONE_INCH_ROUTER, assets);
        (bool success, ) = ONE_INCH_ROUTER.call(swapCalldata);
        if (!success) {
            revert SwapFailed();
        }

        uint256 balanceAfter = toToken.balanceOf(address(this));
        swappedAmount = balanceAfter - balanceBefore;

        if (swappedAmount < minTokensReceived) {
            revert InsufficientOutputAmount();
        }
    }

    function _validateFleetCommander(address fleetCommander) internal view {
        if (
            !IHarborCommand(harborCommand()).activeFleetCommanders(
                fleetCommander
            )
        ) {
            revert InvalidFleetCommander();
        }
    }

    function _validateToken(IERC20 token) internal pure {
        if (address(token) == address(0)) revert InvalidToken();
    }

    function _validateAmount(uint256 amount) internal pure {
        if (amount == 0) revert ZeroAmount();
    }

<<<<<<< HEAD
    function _validateNativeAmount(
        uint256 amount,
        uint256 msgValue
    ) internal pure {
        if (amount != msgValue) revert InvalidNativeAmount();
=======
    function _validateRewardsManager(address rewardsManager) internal pure {
        if (rewardsManager == address(0)) revert InvalidRewardsManager();
>>>>>>> e35e80fe
    }

    /// @inheritdoc IAdmiralsQuarters
    function rescueTokens(
        IERC20 token,
        address to,
        uint256 amount
    ) external onlyOwner {
        token.safeTransfer(to, amount);
        emit TokensRescued(address(token), to, amount);
    }

    /**
     * @dev Claims rewards from merkle distributor
     * @param user Address to claim rewards for
     * @param indices Array of merkle proof indices
     * @param amounts Array of merkle proof amounts
     * @param proofs Array of merkle proof data
     * @param rewardsRedeemer Address of the rewards redeemer contract
     */
    function _claimMerkleRewards(
        address user,
        uint256[] calldata indices,
        uint256[] calldata amounts,
        bytes32[][] calldata proofs,
        address rewardsRedeemer
    ) internal {
        if (rewardsRedeemer == address(0)) {
            revert InvalidRewardsRedeemer();
        }

        // We can now directly pass the arrays to the redeemer
        ISummerRewardsRedeemer(rewardsRedeemer).claimMultiple(
            user,
            indices,
            amounts,
            proofs
        );
    }

    /**
     * @dev Claims rewards from governance rewards manager
     * @param govRewardsManager Address of the governance rewards manager
     * @param rewardToken Address of the reward token to claim
     */
    function _claimGovernanceRewards(
        address govRewardsManager,
        address rewardToken
    ) internal {
        if (govRewardsManager == address(0)) {
            revert InvalidRewardsManager();
        }

        _validateToken(IERC20(rewardToken));

        // Claim rewards
        IGovernanceRewardsManager(govRewardsManager).getRewardFor(
            _msgSender(),
            rewardToken
        );
    }

    /**
     * @dev Claims rewards from fleet commanders
     * @param fleetCommanders Array of FleetCommander addresses
     * @param rewardToken Address of the reward token to claim
     */
    function _claimFleetRewards(
        address[] calldata fleetCommanders,
        address rewardToken
    ) internal {
        for (uint256 i = 0; i < fleetCommanders.length; ) {
            address fleetCommander = fleetCommanders[i];

            // Validate FleetCommander through HarborCommand
            _validateFleetCommander(fleetCommander);

            // Get rewards manager from FleetCommander and claim
            address rewardsManager = IFleetCommander(fleetCommander)
                .getConfig()
                .stakingRewardsManager;
            IFleetCommanderRewardsManager(rewardsManager).getRewardFor(
                _msgSender(),
                rewardToken
            );

            unchecked {
                ++i;
            }
        }
    }

    /// @inheritdoc IAdmiralsQuarters
    function moveFromCompoundToAdmiralsQuarters(
        address cToken,
        uint256 assets
    ) external onlyMulticall nonReentrant {
        IComet token = IComet(cToken);
        address underlying = token.baseToken();

        // Get actual assets if 0 was passed
        assets = assets == 0 ? token.balanceOf(_msgSender()) : assets;

        // Calculate underlying assets
        token.withdrawFrom(_msgSender(), address(this), underlying, assets);

        emit CompoundPositionImported(_msgSender(), cToken, assets);
    }

    /// @inheritdoc IAdmiralsQuarters
    function moveFromAaveToAdmiralsQuarters(
        address aToken,
        uint256 assets
    ) external onlyMulticall nonReentrant {
        IAToken token = IAToken(aToken);
        IPoolV3 pool = IPoolV3(token.POOL());
        IERC20 underlying = IERC20(token.UNDERLYING_ASSET_ADDRESS());

        assets = assets == 0 ? token.balanceOf(_msgSender()) : assets;

        token.safeTransferFrom(_msgSender(), address(this), assets);
        pool.withdraw(address(underlying), assets, address(this));

        emit AavePositionImported(_msgSender(), aToken, assets);
    }

    /// @inheritdoc IAdmiralsQuarters
    function moveFromERC4626ToAdmiralsQuarters(
        address vault,
        uint256 shares
    ) external onlyMulticall nonReentrant {
        IERC4626 vaultToken = IERC4626(vault);

        // Get actual shares if 0 was passed
        shares = shares == 0 ? vaultToken.balanceOf(_msgSender()) : shares;

        vaultToken.redeem(shares, address(this), _msgSender());

        emit ERC4626PositionImported(_msgSender(), vault, shares);
     * @dev Required to receive ETH when unwrapping WETH
     */
    receive() external payable {}

    /**
     * @dev Modifier to prevent native token usage
     * @dev This is used to prevent native token usage in the multicall function
     * @dev Inb methods that have to be payable, but are not the entry point for the user
     * @dev Adds 22 gas to the call
     */
    modifier noNativeToken() {
        if (address(this).balance > 0) revert NativeTokenNotAllowed();
        _;
    }
}<|MERGE_RESOLUTION|>--- conflicted
+++ resolved
@@ -343,26 +343,11 @@
         if (amount == 0) revert ZeroAmount();
     }
 
-<<<<<<< HEAD
     function _validateNativeAmount(
         uint256 amount,
         uint256 msgValue
     ) internal pure {
         if (amount != msgValue) revert InvalidNativeAmount();
-=======
-    function _validateRewardsManager(address rewardsManager) internal pure {
-        if (rewardsManager == address(0)) revert InvalidRewardsManager();
->>>>>>> e35e80fe
-    }
-
-    /// @inheritdoc IAdmiralsQuarters
-    function rescueTokens(
-        IERC20 token,
-        address to,
-        uint256 amount
-    ) external onlyOwner {
-        token.safeTransfer(to, amount);
-        emit TokensRescued(address(token), to, amount);
     }
 
     /**
@@ -446,6 +431,16 @@
     }
 
     /// @inheritdoc IAdmiralsQuarters
+    function rescueTokens(
+        IERC20 token,
+        address to,
+        uint256 amount
+    ) external onlyOwner {
+        token.safeTransfer(to, amount);
+        emit TokensRescued(address(token), to, amount);
+    }
+
+    /// @inheritdoc IAdmiralsQuarters
     function moveFromCompoundToAdmiralsQuarters(
         address cToken,
         uint256 assets
