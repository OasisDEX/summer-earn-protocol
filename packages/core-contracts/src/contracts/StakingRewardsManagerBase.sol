// SPDX-License-Identifier: MIT
pragma solidity 0.8.27;

/**
 * @title StakingRewardsManager
 * @notice Contract for managing staking rewards with multiple reward tokens in the Summer protocol
 * @dev Implements IStakingRewards interface and inherits from ReentrancyGuardTransient and ProtocolAccessManaged
 * @dev Inspired by Synthetix's StakingRewards contract: https://github.com/Synthetixio/synthetix/blob/v2.101.3/contracts/StakingRewards.sol
 */
import {ReentrancyGuardTransient} from "@openzeppelin-next/ReentrancyGuardTransient.sol";
import {IStakingRewardsManagerBase} from "../interfaces/IStakingRewardsManagerBase.sol";
import {ProtocolAccessManaged} from "./ProtocolAccessManaged.sol";
import {IERC20, SafeERC20} from "@openzeppelin/contracts/token/ERC20/utils/SafeERC20.sol";
import {EnumerableSet} from "@openzeppelin/contracts/utils/structs/EnumerableSet.sol";

/**
 * @title StakingRewards
 * @notice Contract for managing staking rewards with multiple reward tokens in the Summer protocol
 * @dev Implements IStakingRewardsManager interface and inherits from ReentrancyGuardTransient and ProtocolAccessManaged
 */
abstract contract StakingRewardsManagerBase is
    IStakingRewardsManagerBase,
    ReentrancyGuardTransient,
    ProtocolAccessManaged
{
    using SafeERC20 for IERC20;
    using EnumerableSet for EnumerableSet.AddressSet;

    struct RewardData {
        uint256 periodFinish;
        uint256 rewardRate;
        uint256 rewardsDuration;
        uint256 lastUpdateTime;
        uint256 rewardPerTokenStored;
    }

    /*//////////////////////////////////////////////////////////////
                            STATE VARIABLES
    //////////////////////////////////////////////////////////////*/

<<<<<<< HEAD
    EnumerableMap.AddressToUintMap internal _rewardTokens;
=======
    EnumerableSet.AddressSet private _rewardTokensList;
>>>>>>> ac963ef1
    IERC20 public stakingToken;

    mapping(IERC20 rewardToken => RewardData) public rewardData;
    mapping(IERC20 rewardToken => mapping(address account => uint256 rewardPerTokenPaid))
        public userRewardPerTokenPaid;
    mapping(IERC20 rewardToken => mapping(address account => uint256 rewardAmount))
        public rewards;

    uint256 public totalSupply;
    mapping(address account => uint256 balance) private _balances;

    /*//////////////////////////////////////////////////////////////
                                CONSTRUCTOR
    //////////////////////////////////////////////////////////////*/

    /**
     * @notice Initializes the StakingRewards contract
     * @param _accessManager The address of the access manager
     */
    constructor(address _accessManager) ProtocolAccessManaged(_accessManager) {}

    /*//////////////////////////////////////////////////////////////
                                VIEWS
    //////////////////////////////////////////////////////////////*/

    function rewardTokens(
        uint256 index
    ) external view override returns (IERC20) {
        if (index >= _rewardTokensList.length()) revert IndexOutOfBounds();
        address rewardTokenAddress = _rewardTokensList.at(index);
        return IERC20(rewardTokenAddress);
    }

    /// @inheritdoc IStakingRewardsManagerBase
    function balanceOf(address account) public view returns (uint256) {
        return _balances[account];
    }

    /// @inheritdoc IStakingRewardsManagerBase
    function lastTimeRewardApplicable(
        IERC20 rewardToken
    ) public view returns (uint256) {
        return
            block.timestamp < rewardData[rewardToken].periodFinish
                ? block.timestamp
                : rewardData[rewardToken].periodFinish;
    }

    /// @inheritdoc IStakingRewardsManagerBase
    function rewardPerToken(IERC20 rewardToken) public view returns (uint256) {
        if (totalSupply == 0) {
            return rewardData[rewardToken].rewardPerTokenStored;
        }
        return
            rewardData[rewardToken].rewardPerTokenStored +
            (((lastTimeRewardApplicable(rewardToken) -
                rewardData[rewardToken].lastUpdateTime) *
                rewardData[rewardToken].rewardRate *
                1e18) / totalSupply);
    }

    /// @inheritdoc IStakingRewardsManagerBase
    function earned(
        address account,
        IERC20 rewardToken
    ) public view virtual returns (uint256) {
        return _earned(account, rewardToken);
    }

    /// @inheritdoc IStakingRewardsManagerBase
    function getRewardForDuration(
        IERC20 rewardToken
    ) external view returns (uint256) {
        return
            rewardData[rewardToken].rewardRate *
            rewardData[rewardToken].rewardsDuration;
    }

    /*//////////////////////////////////////////////////////////////
                            MUTATIVE FUNCTIONS
    //////////////////////////////////////////////////////////////*/

    /// @inheritdoc IStakingRewardsManagerBase
    function stake(uint256 amount) external virtual updateReward(_msgSender()) {
        _stake(_msgSender(), _msgSender(), amount);
    }

    /// @notice Allows others to stake on behalf of a user
    /// @param receiver The account to stake for
    /// @param amount The amount of tokens to stake
    function stakeOnBehalf(
        address receiver,
        uint256 amount
    ) external virtual updateReward(receiver) {
        _stake(_msgSender(), receiver, amount);
    }

    /// @inheritdoc IStakingRewardsManagerBase
    function withdraw(
        uint256 amount
<<<<<<< HEAD
    ) external virtual updateReward(msg.sender) {
=======
    ) public virtual updateReward(_msgSender()) {
>>>>>>> ac963ef1
        _withdraw(amount);
    }

    /// @inheritdoc IStakingRewardsManagerBase
    function getReward()
        public
        virtual
        nonReentrant
        updateReward(_msgSender())
    {
        uint256 rewardTokenCount = _rewardTokensList.length();
        for (uint256 i = 0; i < rewardTokenCount; i++) {
            address rewardTokenAddress = _rewardTokensList.at(i);
            IERC20 rewardToken = IERC20(rewardTokenAddress);
            uint256 reward = rewards[rewardToken][_msgSender()];
            if (reward > 0) {
                rewards[rewardToken][_msgSender()] = 0;
                rewardToken.safeTransfer(_msgSender(), reward);
                emit RewardPaid(_msgSender(), address(rewardToken), reward);
            }
        }
    }

    /// @inheritdoc IStakingRewardsManagerBase
    function exit() external virtual {
        getReward();
        _withdraw(_balances[_msgSender()]);
    }

    /*//////////////////////////////////////////////////////////////
                            RESTRICTED FUNCTIONS
    //////////////////////////////////////////////////////////////*/

    /// @inheritdoc IStakingRewardsManagerBase
    function notifyRewardAmount(
        IERC20 rewardToken,
        uint256 reward,
        uint256 newRewardsDuration
    ) external onlyGovernor updateReward(address(0)) {
        RewardData storage rewardTokenData = rewardData[rewardToken];

        // If the reward token doesn't exist, add it
        if (rewardTokenData.rewardsDuration == 0) {
            if (newRewardsDuration == 0) revert RewardsDurationCannotBeZero();
            _rewardTokensList.add(address(rewardToken));
            rewardTokenData.rewardsDuration = newRewardsDuration;
            emit RewardTokenAdded(
                address(rewardToken),
                rewardTokenData.rewardsDuration
            );
        } else if (
            newRewardsDuration > 0 &&
            newRewardsDuration != rewardTokenData.rewardsDuration
        ) {
            revert CannotChangeRewardsDuration();
        }

        if (block.timestamp >= rewardTokenData.periodFinish) {
            rewardTokenData.rewardRate =
                reward /
                rewardTokenData.rewardsDuration;
        } else {
            uint256 remaining = rewardTokenData.periodFinish - block.timestamp;
            uint256 leftover = remaining * rewardTokenData.rewardRate;
            rewardTokenData.rewardRate =
                (reward + leftover) /
                rewardTokenData.rewardsDuration;
        }

        uint256 balance = rewardToken.balanceOf(address(this));
        if (
            rewardTokenData.rewardRate >
            balance / rewardTokenData.rewardsDuration
        ) revert ProvidedRewardTooHigh();

        rewardTokenData.lastUpdateTime = block.timestamp;
        rewardTokenData.periodFinish =
            block.timestamp +
            rewardTokenData.rewardsDuration;
        emit RewardAdded(address(rewardToken), reward);
    }

    /// @inheritdoc IStakingRewardsManagerBase
    function setRewardsDuration(
        IERC20 rewardToken,
        uint256 _rewardsDuration
    ) external onlyGovernor {
        RewardData storage data = rewardData[rewardToken];
        if (block.timestamp <= data.periodFinish)
            revert RewardPeriodNotComplete();
        data.rewardsDuration = _rewardsDuration;
        emit RewardsDurationUpdated(address(rewardToken), _rewardsDuration);
    }

    function _initialize(IERC20 _stakingToken) internal virtual {}

    /// @notice Removes a reward token from the list of reward tokens
    /// @param rewardToken The address of the reward token to remove
    function removeRewardToken(IERC20 rewardToken) external onlyGovernor {
        if (rewardData[rewardToken].rewardsDuration == 0)
            revert RewardTokenDoesNotExist();
        if (block.timestamp <= rewardData[rewardToken].periodFinish)
            revert RewardPeriodNotComplete();

        // Check if all tokens have been claimed
        uint256 remainingBalance = rewardToken.balanceOf(address(this));
        if (remainingBalance > 0)
            revert RewardTokenStillHasBalance(remainingBalance);

        // Remove the token from the rewardTokens map
        _rewardTokensList.remove(address(rewardToken));

        // Reset the reward data for this token
        delete rewardData[rewardToken];

        emit RewardTokenRemoved(address(rewardToken));
    }

    /*//////////////////////////////////////////////////////////////
                            INTERNAL FUNCTIONS
    //////////////////////////////////////////////////////////////*/

    function _stake(address from, address account, uint256 amount) internal {
        if (amount == 0) revert CannotStakeZero();
        if (address(stakingToken) == address(0))
            revert StakingTokenNotInitialized();
        totalSupply += amount;
        _balances[account] += amount;
        stakingToken.safeTransferFrom(from, address(this), amount);
        emit Staked(account, amount);
    }

    function _withdraw(uint256 amount) internal {
        if (amount == 0) revert CannotWithdrawZero();
        totalSupply -= amount;
        _balances[_msgSender()] -= amount;
        stakingToken.safeTransfer(_msgSender(), amount);
        emit Withdrawn(_msgSender(), amount);
    }

    function _earned(
        address account,
        IERC20 rewardToken
    ) internal view returns (uint256) {
        return
            (_balances[account] *
                (rewardPerToken(rewardToken) -
                    userRewardPerTokenPaid[rewardToken][account])) /
            1e18 +
            rewards[rewardToken][account];
    }

    /*//////////////////////////////////////////////////////////////
                                MODIFIERS
    //////////////////////////////////////////////////////////////*/

<<<<<<< HEAD
    modifier updateReward(address account) virtual {
        uint256 rewardTokenCount = _rewardTokens.length();
=======
    modifier updateReward(address account) {
        uint256 rewardTokenCount = _rewardTokensList.length();
>>>>>>> ac963ef1
        for (uint256 i = 0; i < rewardTokenCount; i++) {
            address rewardTokenAddress = _rewardTokensList.at(i);
            IERC20 rewardToken = IERC20(rewardTokenAddress);
            RewardData storage rewardTokenData = rewardData[rewardToken];
            rewardTokenData.rewardPerTokenStored = rewardPerToken(rewardToken);
            rewardTokenData.lastUpdateTime = lastTimeRewardApplicable(
                rewardToken
            );
            if (account != address(0)) {
                rewards[rewardToken][account] = earned(account, rewardToken);
                userRewardPerTokenPaid[rewardToken][account] = rewardTokenData
                    .rewardPerTokenStored;
            }
        }
        _;
    }
}<|MERGE_RESOLUTION|>--- conflicted
+++ resolved
@@ -38,11 +38,7 @@
                             STATE VARIABLES
     //////////////////////////////////////////////////////////////*/
 
-<<<<<<< HEAD
-    EnumerableMap.AddressToUintMap internal _rewardTokens;
-=======
     EnumerableSet.AddressSet private _rewardTokensList;
->>>>>>> ac963ef1
     IERC20 public stakingToken;
 
     mapping(IERC20 rewardToken => RewardData) public rewardData;
@@ -143,11 +139,7 @@
     /// @inheritdoc IStakingRewardsManagerBase
     function withdraw(
         uint256 amount
-<<<<<<< HEAD
-    ) external virtual updateReward(msg.sender) {
-=======
-    ) public virtual updateReward(_msgSender()) {
->>>>>>> ac963ef1
+    ) virtual extern updateReward(_msgSender()) {
         _withdraw(amount);
     }
 
@@ -304,13 +296,8 @@
                                 MODIFIERS
     //////////////////////////////////////////////////////////////*/
 
-<<<<<<< HEAD
     modifier updateReward(address account) virtual {
-        uint256 rewardTokenCount = _rewardTokens.length();
-=======
-    modifier updateReward(address account) {
         uint256 rewardTokenCount = _rewardTokensList.length();
->>>>>>> ac963ef1
         for (uint256 i = 0; i < rewardTokenCount; i++) {
             address rewardTokenAddress = _rewardTokensList.at(i);
             IERC20 rewardToken = IERC20(rewardTokenAddress);
