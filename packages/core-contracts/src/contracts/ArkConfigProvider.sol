--- conflicted
+++ resolved
@@ -81,21 +81,15 @@
     }
 
     /// @inheritdoc IArkConfigProvider
-<<<<<<< HEAD
     function asset() external view returns (IERC20) {
         return config.asset;
-=======
+    }
+
     function maxDepositPercentageOfTVL() external view returns (Percentage) {
         return config.maxDepositPercentageOfTVL;
     }
+    /// @inheritdoc IArkConfigProvider
 
-    /// @inheritdoc IArkConfigProvider
-    function token() external view returns (IERC20) {
-        return config.token;
->>>>>>> 7059bfd3
-    }
-
-    /// @inheritdoc IArkConfigProvider
     function commander() public view returns (address) {
         return config.commander;
     }
