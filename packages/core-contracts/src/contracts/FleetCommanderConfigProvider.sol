--- conflicted
+++ resolved
@@ -21,9 +21,6 @@
     mapping(address => bool) public isArkActive;
     mapping(address => bool) public isArkWithdrawable;
 
-<<<<<<< HEAD
-    constructor(address _accessManager) ProtocolAccessManaged(_accessManager) {}
-=======
     uint256 public constant MAX_REBALANCE_OPERATIONS = 10;
 
     constructor(
@@ -33,7 +30,8 @@
             FleetConfig({
                 bufferArk: IArk(params.bufferArk),
                 minimumBufferBalance: params.initialMinimumBufferBalance,
-                depositCap: params.depositCap
+                depositCap: params.depositCap,
+                maxRebalanceOperations: MAX_REBALANCE_OPERATIONS
             })
         );
         isArkActive[address(config.bufferArk)] = true;
@@ -41,7 +39,6 @@
 
         _setupArks(params.initialArks);
     }
->>>>>>> 4621fbab
 
     function getArks() public view returns (address[] memory) {
         return arks;
