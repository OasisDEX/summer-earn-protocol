--- conflicted
+++ resolved
@@ -66,22 +66,17 @@
         emit Disembarked(receiver, address(token), amount);
     }
 
-<<<<<<< HEAD
+    function setMaxAllocation(uint256 newMaxAllocation) external onlyCommander {
+        maxAllocation = newMaxAllocation;
+        emit MaxAllocationUpdated(newMaxAllocation);
+    }
+
     function boardFromRaft(uint256 amount) external onlyRaft {
         token.safeTransferFrom(raft, address(this), amount);
         _board(amount);
 
         emit Boarded(raft, address(token), amount);
     }
-
-    /* EXTERNAL - GOVERNANCE */
-    function setDepositCap(uint256 newCap) external onlyGovernor {}
-=======
-    function setMaxAllocation(uint256 newMaxAllocation) external onlyCommander {
-        maxAllocation = newMaxAllocation;
-        emit MaxAllocationUpdated(newMaxAllocation);
-    }
->>>>>>> 90f89507
 
     /* EXTERNAL - GOVERNANCE */
     function setRaft(address newRaft) external onlyGovernor {}
