--- conflicted
+++ resolved
@@ -4,18 +4,10 @@
 import {IConfigurationManager} from "../interfaces/IConfigurationManager.sol";
 import {ProtocolAccessManaged} from "./ProtocolAccessManaged.sol";
 import {ArkAccessManaged} from "./ArkAccessManaged.sol";
-<<<<<<< HEAD
+import {CannotAddCommanderToArkWithCommander, CannotRemoveCommanderFromArkWithAssets, CallerIsNotCommanderOrArk} from "../errors/ArkErrors.sol";
 import {IArk, ArkParams} from "../interfaces/IArk.sol";
-import {IERC20} from "@openzeppelin/contracts/token/ERC20/IERC20.sol";
-import {SafeERC20} from "@openzeppelin/contracts/token/ERC20/utils/SafeERC20.sol";
+import {SafeERC20, IERC20} from "@openzeppelin/contracts/token/ERC20/utils/SafeERC20.sol";
 import "../errors/AccessControlErrors.sol";
-import {CannotAddCommanderToArkWithCommander, CannotRemoveCommanderFromArkWithAssets} from "../errors/ArkErrors.sol";
-=======
-import {CannotAddCommanderToArkWithCommander, CannotRemoveCommanderFromArkWithAssets, CallerIsNotCommanderOrArk} from "../errors/ArkErrors.sol";
->>>>>>> 2c6842f9
-import {IArk, ArkParams} from "../interfaces/IArk.sol";
-import {IFleetCommander} from "../interfaces/IFleetCommander.sol";
-import {SafeERC20, IERC20} from "@openzeppelin/contracts/token/ERC20/utils/SafeERC20.sol";
 
 /**
  * @custom:see IArk
@@ -56,24 +48,15 @@
     /* @inheritdoc IArk */
     function rate() public view virtual returns (uint256) {}
 
-<<<<<<< HEAD
     /* EXTERNAL - RAFT */
+    /* @inheritdoc IArk */
     function harvest(address rewardToken) external virtual returns (uint256) {}
-=======
-    /* @inheritdoc IArk */
-    function harvest() public {}
->>>>>>> 2c6842f9
 
     /* EXTERNAL - COMMANDER */
-<<<<<<< HEAD
-    function board(uint256 amount) external onlyRaftOrCommander {
-        token.safeTransferFrom(msg.sender, address(this), amount);
-=======
     /* @inheritdoc IArk */
     function board(uint256 amount) external onlyCommanderOrArk {
         address msgSender = _msgSender();
         token.safeTransferFrom(msgSender, address(this), amount);
->>>>>>> 2c6842f9
         _board(amount);
 
         emit Boarded(msgSender, address(token), amount);
@@ -108,13 +91,9 @@
     function poke() public virtual {}
 
     /* EXTERNAL - GOVERNANCE */
-<<<<<<< HEAD
-    function setRaft(address newRaft) external onlyGovernor {}
-=======
 
     /* @inheritdoc IArk */
-    function setRaft(address newRaft) external {}
->>>>>>> 2c6842f9
+    function setRaft(address newRaft) external onlyGovernor {}
 
     /**
      * @notice Hook executed before the Commander role is revoked
