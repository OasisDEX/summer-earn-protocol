--- conflicted
+++ resolved
@@ -2,19 +2,16 @@
 pragma solidity 0.8.26;
 
 import {IConfigurationManager} from "../interfaces/IConfigurationManager.sol";
-
+import {ProtocolAccessManaged} from "./ProtocolAccessManaged.sol";
 import {ArkAccessManaged} from "./ArkAccessManaged.sol";
-<<<<<<< HEAD
 import {IArk, ArkParams} from "../interfaces/IArk.sol";
 import {IERC20} from "@openzeppelin/contracts/token/ERC20/IERC20.sol";
 import {SafeERC20} from "@openzeppelin/contracts/token/ERC20/utils/SafeERC20.sol";
 import "../errors/AccessControlErrors.sol";
-=======
 import {CannotAddCommanderToArkWithCommander, CannotRemoveCommanderFromArkWithAssets} from "../errors/ArkErrors.sol";
 import {IArk, ArkParams} from "../interfaces/IArk.sol";
 
 import {SafeERC20, IERC20} from "@openzeppelin/contracts/token/ERC20/utils/SafeERC20.sol";
->>>>>>> b5f9692b
 
 /**
  * @custom:see IArk
@@ -88,7 +85,7 @@
     }
 
     /* EXTERNAL - GOVERNANCE */
-    function setRaft(address newRaft) external {}
+    function setRaft(address newRaft) external onlyGovernor {}
 
     /**
      * @notice Hook executed before the Commander role is revoked
