--- conflicted
+++ resolved
@@ -137,31 +137,6 @@
         emit Moved(address(this), receiverArk, address(config.token), amount);
     }
 
-<<<<<<< HEAD
-    /* @inheritdoc IArk */
-    function setDepositCap(uint256 newDepositCap) external onlyCommander {
-        config.depositCap = newDepositCap;
-        emit DepositCapUpdated(newDepositCap);
-    }
-
-    /* @inheritdoc IArk */
-    function setMaxRebalanceOutflow(
-        uint256 newMaxRebalanceOutflow
-    ) external onlyCommander {
-        config.maxRebalanceOutflow = newMaxRebalanceOutflow;
-        emit MaxRebalanceOutflowUpdated(newMaxRebalanceOutflow);
-    }
-
-    /* @inheritdoc IArk */
-    function setMaxRebalanceInflow(
-        uint256 newMaxRebalanceInflow
-    ) external onlyCommander {
-        config.maxRebalanceInflow = newMaxRebalanceInflow;
-        emit MaxRebalanceInflowUpdated(newMaxRebalanceInflow);
-    }
-
-=======
->>>>>>> 19ff13af
     /* EXTERNAL - GOVERNANCE */
 
     /**
