// SPDX-License-Identifier: BUSL-1.1
pragma solidity 0.8.26;

import {IUniversalRewardsDistributor} from "../../interfaces/morpho/IUniversalRewardsDistributor.sol";
import "../Ark.sol";
import {IMetaMorpho} from "metamorpho/interfaces/IMetaMorpho.sol";
import {IUniversalRewardsDistributor} from "../../interfaces/morpho/IUniversalRewardsDistributor.sol";

/**
 * @title MorphoVaultArk
 * @notice This contract manages a Morpho Vaulttoken strategy within the Ark system
 */
contract MetaMorphoArk is Ark {
    using SafeERC20 for IERC20;

    struct RewardsData {
        address[] urd;
        address[] rewards;
        uint256[] claimable;
        bytes32[][] proofs;
    }

    /*//////////////////////////////////////////////////////////////
                            STATE VARIABLES
    //////////////////////////////////////////////////////////////*/
    /// @notice The Morpho Vault address
    IMetaMorpho public immutable metaMorpho;

    /*//////////////////////////////////////////////////////////////
                                CONSTRUCTOR
    //////////////////////////////////////////////////////////////*/

    /**
     * @notice Constructor for MetaMorphoArk
     * @param _metaMorpho Address of the Morpho Vault
     * @param _params ArkParams struct containing initialization parameters
     */
    constructor(address _metaMorpho, ArkParams memory _params) Ark(_params) {
        if (_metaMorpho == address(0)) {
            revert InvalidVaultAddress();
        }
        metaMorpho = IMetaMorpho(_metaMorpho);
    }

    /*//////////////////////////////////////////////////////////////
                                VIEW FUNCTIONS
    //////////////////////////////////////////////////////////////*/

    /**
     * @inheritdoc IArk
     */
    function totalAssets() public view override returns (uint256 assets) {
        return metaMorpho.convertToAssets(metaMorpho.balanceOf(address(this)));
    }

    /*//////////////////////////////////////////////////////////////
                        INTERNAL FUNCTIONS
    //////////////////////////////////////////////////////////////*/

    /**
     * @notice Boards into the MetaMorpho Vault
     * @param amount The amount of tokens to board
     */
    function _board(uint256 amount, bytes calldata) internal override {
        config.token.approve(address(metaMorpho), amount);
        metaMorpho.deposit(amount, address(this));
    }

    /**
     * @notice Disembarks from the MetaMorpho Vault
     * @param amount The amount of tokens to disembark
     */
    function _disembark(uint256 amount, bytes calldata) internal override {
        metaMorpho.withdraw(amount, address(this), address(this));
    }

    /**
     * @dev Internal function to harvest rewards based on the provided claim data.
     *
     * This function decodes the claim data, iterates through the rewards, and claims them
     * from the respective rewards distributors. The claimed rewards are then transferred
     * to the configured raft address.
     *
     * @param _claimData The encoded claim data containing information about the rewards to be claimed.
     *
     * @return rewardTokens An array of addresses of the reward tokens that were claimed.
     * @return rewardAmounts An array of amounts of the reward tokens that were claimed.
     *
     * The claim data is expected to be in the following format:
     * - claimData.urd: An array of addresses of the rewards distributors.
     * - claimData.rewards: An array of addresses of the rewards tokens.
     * - claimData.claimable: An array of amounts of the rewards to be claimed.
     * - claimData.proofs: An array of Merkle proofs to claim the rewards.
     *
     * Emits an {ArkHarvested} event upon successful harvesting of rewards.
     */
    function _harvest(
        bytes calldata _claimData
    )
        internal
        override
        returns (address[] memory rewardTokens, uint256[] memory rewardAmounts)
    {
        RewardsData memory claimData = abi.decode(_claimData, (RewardsData));
        rewardTokens = new address[](claimData.rewards.length);
        rewardAmounts = new uint256[](claimData.rewards.length);
        for (uint256 i = 0; i < claimData.rewards.length; i++) {
            /**
             * @dev Calls the `claim` function of the `IUniversalRewardsDistributorBase` contract to claim rewards.
             * @param claimData.urd[i] The address of the rewards distributor to claim from.
             * @param claimData.rewards[i] The address of the rewards token to claim.
             * @param claimData.claimable[i] The amount of rewards to claim.
             * @param claimData.proofs[i] The Merkle proof to claim the rewards.
             * @param address(this) The address of the contract claiming the rewards - DPM proxy.
             */
            IUniversalRewardsDistributor(claimData.urd[i]).claim(
                address(this),
                claimData.rewards[i],
                claimData.claimable[i],
                claimData.proofs[i]
            );
            rewardTokens[i] = claimData.rewards[i];
            rewardAmounts[i] = claimData.claimable[i];
<<<<<<< HEAD
            IERC20(claimData.rewards[i]).safeTransfer(
                config.raft,
                rewardAmounts[i]
            );
=======
            IERC20(claimData.rewards[i]).safeTransfer(raft(), rewardAmounts[i]);
>>>>>>> 19ff13af
        }

        emit ArkHarvested(rewardTokens, rewardAmounts);
    }

    /**
     * @notice Validates the board data
     * @dev MetaMorpho Ark does not require any validation for board data
     */
    function _validateBoardData(bytes calldata) internal override {}
    /**
     * @notice Validates the disembark data
     * @dev MetaMorpho Ark does not require any validation for board or disembark data
     */
    function _validateDisembarkData(bytes calldata) internal override {}
}<|MERGE_RESOLUTION|>--- conflicted
+++ resolved
@@ -121,14 +121,7 @@
             );
             rewardTokens[i] = claimData.rewards[i];
             rewardAmounts[i] = claimData.claimable[i];
-<<<<<<< HEAD
-            IERC20(claimData.rewards[i]).safeTransfer(
-                config.raft,
-                rewardAmounts[i]
-            );
-=======
             IERC20(claimData.rewards[i]).safeTransfer(raft(), rewardAmounts[i]);
->>>>>>> 19ff13af
         }
 
         emit ArkHarvested(rewardTokens, rewardAmounts);
