--- conflicted
+++ resolved
@@ -93,18 +93,12 @@
         internal
         view
         override
-<<<<<<< HEAD
-        returns (uint256)
-    {
-        return metaMorpho.maxWithdraw(address(this));
-=======
         returns (uint256 withdrawableAssets)
     {
         uint256 shares = metaMorpho.balanceOf(address(this));
         if (shares > 0) {
             withdrawableAssets = metaMorpho.maxWithdraw(address(this));
         }
->>>>>>> 3a8b6467
     }
 
     /**
