--- conflicted
+++ resolved
@@ -78,11 +78,7 @@
         internal
         view
         override
-<<<<<<< HEAD
-        returns (uint256)
-=======
         returns (uint256 withdrawableAssets)
->>>>>>> 3a8b6467
     {
         uint256 configData = aaveV3Pool
             .getReserveData(address(config.asset))
@@ -95,10 +91,6 @@
             return 0;
         }
         uint256 _totalAssets = totalAssets();
-<<<<<<< HEAD
-        uint256 assetsInAToken = config.asset.balanceOf(aToken);
-        return assetsInAToken < _totalAssets ? assetsInAToken : _totalAssets;
-=======
         if (_totalAssets == 0) {
             return 0;
         }
@@ -106,7 +98,6 @@
         withdrawableAssets = assetsInAToken < _totalAssets
             ? assetsInAToken
             : _totalAssets;
->>>>>>> 3a8b6467
     }
 
     /**
