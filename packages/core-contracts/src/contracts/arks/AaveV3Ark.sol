// SPDX-License-Identifier: BUSL-1.1
pragma solidity 0.8.26;

import {Ark} from "../Ark.sol";
import {IPoolV3} from "../../interfaces/aave-v3/IPoolV3.sol";
import {DataTypes} from "../../interfaces/aave-v3/DataTypes.sol";
import {IPoolDataProvider} from "../../interfaces/aave-v3/IPoolDataProvider.sol";
import {IPoolAddressesProvider} from "../../interfaces/aave-v3/IPoolAddressesProvider.sol";
<<<<<<< HEAD
import {IRewardsController} from "../../interfaces/aave-v3/IRewardsController.sol";
import {IERC20} from "@openzeppelin/contracts/token/ERC20/IERC20.sol";
import {IArk, ArkParams} from "../../interfaces/IArk.sol";
import {SafeERC20} from "@openzeppelin/contracts/token/ERC20/utils/SafeERC20.sol";

contract AaveV3Ark is Ark {
    using SafeERC20 for IERC20;

=======

contract AaveV3Ark is Ark {
    uint256 public constant WAD = 1e18;
    uint256 public constant RAY = 1e27;
    uint256 public constant SECONDS_PER_YEAR = 31536000;
>>>>>>> b5f9692b
    IPoolV3 public aaveV3Pool;
    IPoolDataProvider public aaveV3DataProvider;
    address public aToken;
    IRewardsController public rewardsController;

    constructor(
        address _aaveV3Pool,
        address _rewardsController,
        ArkParams memory _params
    ) Ark(_params) {
        aaveV3Pool = IPoolV3(_aaveV3Pool);
        IPoolAddressesProvider aaveV3AddressesProvider = aaveV3Pool
            .ADDRESSES_PROVIDER();
        aaveV3DataProvider = IPoolDataProvider(
            aaveV3AddressesProvider.getPoolDataProvider()
        );
        DataTypes.ReserveData memory reserveData = aaveV3Pool.getReserveData(
            address(token)
        );
        aToken = reserveData.aTokenAddress;
        rewardsController = IRewardsController(_rewardsController);
    }

    function rate() public view override returns (uint256) {
        (, , , , , uint256 liquidityRate, , , , , , ) = aaveV3DataProvider
            .getReserveData(address(token));
        return liquidityRate;
    }

    function totalAssets() public view override returns (uint256) {
        return IERC20(aToken).balanceOf(address(this));
    }

    function harvest(address rewardToken) external override returns (uint256) {
        (, address aTokenAddress, ) = aaveV3DataProvider
            .getReserveTokensAddresses(address(token));
        address[] memory incentivizedAssets = new address[](1);
        incentivizedAssets[0] = aTokenAddress;

        uint256 claimedRewardsBalance = rewardsController.claimRewardsToSelf(
            incentivizedAssets,
            type(uint256).max,
            rewardToken
        );
        IERC20(rewardToken).safeTransfer(raft, claimedRewardsBalance);

        emit Harvested(claimedRewardsBalance);

        return claimedRewardsBalance;
    }

    function _board(uint256 amount) internal override {
        token.approve(address(aaveV3Pool), amount);
        aaveV3Pool.supply(address(token), amount, address(this), 0);
    }

    function _disembark(uint256 amount) internal override {
        aaveV3Pool.withdraw(address(token), amount, address(this));
    }
}<|MERGE_RESOLUTION|>--- conflicted
+++ resolved
@@ -6,7 +6,6 @@
 import {DataTypes} from "../../interfaces/aave-v3/DataTypes.sol";
 import {IPoolDataProvider} from "../../interfaces/aave-v3/IPoolDataProvider.sol";
 import {IPoolAddressesProvider} from "../../interfaces/aave-v3/IPoolAddressesProvider.sol";
-<<<<<<< HEAD
 import {IRewardsController} from "../../interfaces/aave-v3/IRewardsController.sol";
 import {IERC20} from "@openzeppelin/contracts/token/ERC20/IERC20.sol";
 import {IArk, ArkParams} from "../../interfaces/IArk.sol";
@@ -14,14 +13,10 @@
 
 contract AaveV3Ark is Ark {
     using SafeERC20 for IERC20;
-
-=======
-
-contract AaveV3Ark is Ark {
     uint256 public constant WAD = 1e18;
     uint256 public constant RAY = 1e27;
-    uint256 public constant SECONDS_PER_YEAR = 31536000;
->>>>>>> b5f9692b
+    uint256 public constant SECONDS_PER_YEAR = 365 days;
+
     IPoolV3 public aaveV3Pool;
     IPoolDataProvider public aaveV3DataProvider;
     address public aToken;
