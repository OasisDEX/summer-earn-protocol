// SPDX-License-Identifier: BUSL-1.1
pragma solidity 0.8.26;

import {Ark} from "../Ark.sol";
import {IPoolV3} from "../../interfaces/aave-v3/IPoolV3.sol";
import {DataTypes} from "../../interfaces/aave-v3/DataTypes.sol";
import {IPoolDataProvider} from "../../interfaces/aave-v3/IPoolDataProvider.sol";
import {IPoolAddressesProvider} from "../../interfaces/aave-v3/IPoolAddressesProvider.sol";
import {IArk, ArkParams} from "../../interfaces/IArk.sol";
import {IRewardsController} from "../../interfaces/aave-v3/IRewardsController.sol";
import {IERC20} from "@openzeppelin/contracts/token/ERC20/IERC20.sol";
import {SafeERC20} from "@openzeppelin/contracts/token/ERC20/utils/SafeERC20.sol";

contract AaveV3Ark is Ark {
    using SafeERC20 for IERC20;

    IPoolV3 public aaveV3Pool;
    IPoolDataProvider public aaveV3DataProvider;
<<<<<<< HEAD
    IRewardsController public rewardsController;
=======
    address public aToken;
>>>>>>> 90f89507

    constructor(
        address _aaveV3Pool,
        address _rewardsController,
        ArkParams memory _params
    ) Ark(_params) {
        aaveV3Pool = IPoolV3(_aaveV3Pool);
        IPoolAddressesProvider aaveV3AddressesProvider = aaveV3Pool
            .ADDRESSES_PROVIDER();
        aaveV3DataProvider = IPoolDataProvider(
            aaveV3AddressesProvider.getPoolDataProvider()
        );
<<<<<<< HEAD
        rewardsController = IRewardsController(_rewardsController);
=======
        DataTypes.ReserveData memory reserveData = aaveV3Pool.getReserveData(
            address(token)
        );
        aToken = reserveData.aTokenAddress;
>>>>>>> 90f89507
    }

    function rate() public view override returns (uint256) {
        (, , , , uint256 liquidityRate, , , , , , , ) = aaveV3DataProvider
            .getReserveData(address(token));
        return liquidityRate;
    }

    function totalAssets() public view override returns (uint256) {
        return IERC20(aToken).balanceOf(address(this));
    }

    function harvest(address rewardToken) external override returns (uint256) {
        (, address aTokenAddress, ) = aaveV3DataProvider
            .getReserveTokensAddresses(address(token));
        address[] memory incentivizedAssets = new address[](1);
        incentivizedAssets[0] = aTokenAddress;

        uint256 claimedRewardsBalance = rewardsController.claimRewardsToSelf(
            incentivizedAssets,
            type(uint256).max,
            rewardToken
        );
        IERC20(rewardToken).safeTransfer(raft, claimedRewardsBalance);

        emit Harvested(claimedRewardsBalance);

        return claimedRewardsBalance;
    }

    function _board(uint256 amount) internal override {
        token.approve(address(aaveV3Pool), amount);
        aaveV3Pool.supply(address(token), amount, address(this), 0);
    }

    function _disembark(uint256 amount) internal override {
        aaveV3Pool.withdraw(address(token), amount, address(this));
    }
}<|MERGE_RESOLUTION|>--- conflicted
+++ resolved
@@ -6,41 +6,30 @@
 import {DataTypes} from "../../interfaces/aave-v3/DataTypes.sol";
 import {IPoolDataProvider} from "../../interfaces/aave-v3/IPoolDataProvider.sol";
 import {IPoolAddressesProvider} from "../../interfaces/aave-v3/IPoolAddressesProvider.sol";
-import {IArk, ArkParams} from "../../interfaces/IArk.sol";
 import {IRewardsController} from "../../interfaces/aave-v3/IRewardsController.sol";
 import {IERC20} from "@openzeppelin/contracts/token/ERC20/IERC20.sol";
-import {SafeERC20} from "@openzeppelin/contracts/token/ERC20/utils/SafeERC20.sol";
+import {IArk, ArkParams} from "../../interfaces/IArk.sol";
 
 contract AaveV3Ark is Ark {
     using SafeERC20 for IERC20;
 
     IPoolV3 public aaveV3Pool;
     IPoolDataProvider public aaveV3DataProvider;
-<<<<<<< HEAD
+    address public aToken;
     IRewardsController public rewardsController;
-=======
-    address public aToken;
->>>>>>> 90f89507
 
-    constructor(
-        address _aaveV3Pool,
-        address _rewardsController,
-        ArkParams memory _params
-    ) Ark(_params) {
+    constructor(address _aaveV3Pool, address _rewardsController, ArkParams memory _params) Ark(_params) {
         aaveV3Pool = IPoolV3(_aaveV3Pool);
         IPoolAddressesProvider aaveV3AddressesProvider = aaveV3Pool
             .ADDRESSES_PROVIDER();
         aaveV3DataProvider = IPoolDataProvider(
             aaveV3AddressesProvider.getPoolDataProvider()
         );
-<<<<<<< HEAD
-        rewardsController = IRewardsController(_rewardsController);
-=======
         DataTypes.ReserveData memory reserveData = aaveV3Pool.getReserveData(
             address(token)
         );
         aToken = reserveData.aTokenAddress;
->>>>>>> 90f89507
+        rewardsController = IRewardsController(_rewardsController);
     }
 
     function rate() public view override returns (uint256) {
