--- conflicted
+++ resolved
@@ -220,11 +220,6 @@
         return IERC20(PT).balanceOf(address(this));
     }
 
-<<<<<<< HEAD
-    function _validateBoardData(bytes calldata data) internal override {}
-
-    function _validateDisembarkData(bytes calldata data) internal override {}
-=======
     /**
      * @notice Validates the board data
      * @dev This Ark does not require any validation for board data
@@ -238,5 +233,4 @@
      * @param /// data Additional data to validate (unused in this implementation)
      */
     function _validateDisembarkData(bytes calldata) internal override {}
->>>>>>> 234d38c8
 }