// SPDX-License-Identifier: BUSL-1.1
pragma solidity 0.8.26;

import "../Ark.sol";
import {IERC4626} from "@openzeppelin/contracts/interfaces/IERC4626.sol";

/**
 * @title ERC4626Ark
 * @dev A generic Ark implementation for any ERC4626-compliant vault
 * @notice This contract allows the Fleet Commander to interact with any ERC4626 vault
 */
contract ERC4626Ark is Ark {
    using SafeERC20 for IERC20;

    /// @notice The ERC4626 vault this Ark interacts with
    IERC4626 public immutable vault;

    /**
     * @dev Constructor to set up the ERC4626Ark
     * @param _vault Address of the ERC4626-compliant vault
     * @param _params ArkParams struct containing necessary parameters for Ark initialization
     */
    constructor(address _vault, ArkParams memory _params) Ark(_params) {
        if (_vault == address(0)) {
            revert InvalidVaultAddress();
        }

        vault = IERC4626(_vault);

        // Ensure the vault's asset matches the Ark's token
        if (address(vault.asset()) != address(config.token)) {
            revert ERC4626AssetMismatch();
        }

        // Approve the vault to spend the Ark's tokens
        config.token.approve(_vault, MAX_UINT256);
    }

    /**
     * @notice Calculates the total assets held by this Ark in the vault
     * @return The total amount of underlying assets the Ark can withdraw from the vault
     */
    function totalAssets() public view override returns (uint256) {
        return vault.convertToAssets(vault.balanceOf(address(this)));
    }

    /**
     * @notice Internal function to deposit assets into the vault
     * @param amount The amount of assets to deposit
     */
    function _board(uint256 amount, bytes calldata) internal override {
        vault.deposit(amount, address(this));
    }

    /**
     * @notice Internal function to withdraw assets from the vault
     * @param amount The amount of assets to withdraw
     */
    function _disembark(uint256 amount, bytes calldata) internal override {
        vault.withdraw(amount, address(this), address(this));
    }

    /**
     * @notice Internal function for harvesting rewards
     * @dev This function is a no-op for most ERC4626 vaults as they automatically accrue interest
     * @return rewardTokens The addresses of the reward tokens
     * @return rewardAmounts The amounts of the reward tokens
     */
    function _harvest(
        bytes calldata
    )
        internal
        override
        returns (address[] memory rewardTokens, uint256[] memory rewardAmounts)
    {
<<<<<<< HEAD
        // Most ERC4626 vaults automatically accrue interest, so no manual harvesting is needed
        // However, this function can be overridden in derived contracts if specific harvesting logic is required
        // todo: how to make it generic enough to allow different reward harvesting strategies?
=======
>>>>>>> 430620da
        rewardTokens = new address[](1);
        rewardAmounts = new uint256[](1);
        rewardTokens[0] = address(0);
        rewardAmounts[0] = 0;
    }

    function _validateBoardData(bytes calldata data) internal override {}
    function _validateDisembarkData(bytes calldata data) internal override {}
}<|MERGE_RESOLUTION|>--- conflicted
+++ resolved
@@ -73,12 +73,6 @@
         override
         returns (address[] memory rewardTokens, uint256[] memory rewardAmounts)
     {
-<<<<<<< HEAD
-        // Most ERC4626 vaults automatically accrue interest, so no manual harvesting is needed
-        // However, this function can be overridden in derived contracts if specific harvesting logic is required
-        // todo: how to make it generic enough to allow different reward harvesting strategies?
-=======
->>>>>>> 430620da
         rewardTokens = new address[](1);
         rewardAmounts = new uint256[](1);
         rewardTokens[0] = address(0);
