// SPDX-License-Identifier: BUSL-1.1
pragma solidity 0.8.26;

import "../Ark.sol";
import {IERC4626} from "@openzeppelin/contracts/interfaces/IERC4626.sol";

/**
 * @title ERC4626Ark
 * @dev A generic Ark implementation for any ERC4626-compliant vault
 * @notice This contract allows the Fleet Commander to interact with any ERC4626 vault
 */
contract ERC4626Ark is Ark {
    using SafeERC20 for IERC20;

    /// @notice The ERC4626 vault this Ark interacts with
    IERC4626 public immutable vault;

    /**
     * @dev Constructor to set up the ERC4626Ark
     * @param _vault Address of the ERC4626-compliant vault
     * @param _params ArkParams struct containing necessary parameters for Ark initialization
     */
    constructor(address _vault, ArkParams memory _params) Ark(_params) {
        if (_vault == address(0)) {
            revert InvalidVaultAddress();
        }

        vault = IERC4626(_vault);

        // Ensure the vault's asset matches the Ark's token
        if (address(vault.asset()) != address(config.token)) {
            revert ERC4626AssetMismatch();
        }

        // Approve the vault to spend the Ark's tokens
        config.token.approve(_vault, MAX_UINT256);
    }

    /**
     * @notice Calculates the total assets held by this Ark in the vault
     * @return The total amount of underlying assets the Ark can withdraw from the vault
     */
    function totalAssets() public view override returns (uint256) {
        return vault.convertToAssets(vault.balanceOf(address(this)));
    }

    /**
     * @notice Internal function to deposit assets into the vault
     * @param amount The amount of assets to deposit
     */
    function _board(uint256 amount, bytes calldata) internal override {
        vault.deposit(amount, address(this));
    }

    /**
     * @notice Internal function to withdraw assets from the vault
     * @param amount The amount of assets to withdraw
     */
    function _disembark(uint256 amount, bytes calldata) internal override {
        vault.withdraw(amount, address(this), address(this));
    }

    /**
     * @notice Internal function for harvesting rewards
     * @dev This function is a no-op for most ERC4626 vaults as they automatically accrue interest
     * @return rewardTokens The addresses of the reward tokens
     * @return rewardAmounts The amounts of the reward tokens
     */
    function _harvest(
<<<<<<< HEAD
        address rewardToken,
        bytes calldata additionalData
    ) internal pure override returns (uint256) {
        // Most ERC4626 vaults automatically accrue interest, so no manual harvesting is needed
        // However, this function can be overridden in derived contracts if specific harvesting logic is required
        // todo: how to make it generic enough to allow different reward harvesting strategies?
        return 0;
=======
        bytes calldata
    )
        internal
        override
        returns (address[] memory rewardTokens, uint256[] memory rewardAmounts)
    {
        rewardTokens = new address[](1);
        rewardAmounts = new uint256[](1);
        rewardTokens[0] = address(0);
        rewardAmounts[0] = 0;
>>>>>>> 430620da
    }

    function _validateBoardData(bytes calldata data) internal override {}
    function _validateDisembarkData(bytes calldata data) internal override {}
}<|MERGE_RESOLUTION|>--- conflicted
+++ resolved
@@ -67,15 +67,6 @@
      * @return rewardAmounts The amounts of the reward tokens
      */
     function _harvest(
-<<<<<<< HEAD
-        address rewardToken,
-        bytes calldata additionalData
-    ) internal pure override returns (uint256) {
-        // Most ERC4626 vaults automatically accrue interest, so no manual harvesting is needed
-        // However, this function can be overridden in derived contracts if specific harvesting logic is required
-        // todo: how to make it generic enough to allow different reward harvesting strategies?
-        return 0;
-=======
         bytes calldata
     )
         internal
@@ -86,7 +77,6 @@
         rewardAmounts = new uint256[](1);
         rewardTokens[0] = address(0);
         rewardAmounts[0] = 0;
->>>>>>> 430620da
     }
 
     function _validateBoardData(bytes calldata data) internal override {}
