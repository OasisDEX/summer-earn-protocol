--- conflicted
+++ resolved
@@ -16,8 +16,6 @@
      * @notice Thrown when ConfigurationManager was already initialized.
      */
     error ConfigurationManagerAlreadyInitialized();
-<<<<<<< HEAD
-=======
 
     /**
      * @notice Thrown when the Raft address is not set.
@@ -38,5 +36,4 @@
      * @notice Thrown when constructor address is set to the zero address.
      */
     error AddressZero();
->>>>>>> 9fda6315
 }