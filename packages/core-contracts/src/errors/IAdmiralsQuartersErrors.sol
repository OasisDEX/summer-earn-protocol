// SPDX-License-Identifier: MIT
pragma solidity 0.8.28;

/**
 * @title IAdmiralsQuartersErrors
 * @dev This file contains custom error definitions for the AdmiralsQuarters contract.
 * @notice These custom errors provide more gas-efficient and informative error handling
 * compared to traditional require statements with string messages.
 */
interface IAdmiralsQuartersErrors {
    /**
     * @notice Thrown when a swap operation fails.
     */
    error SwapFailed();

    /**
     * @notice Thrown when there's a mismatch between expected and actual assets in an operation.
     */
    error AssetMismatch();

    /**
     * @notice Thrown when the output amount from an operation is less than the expected minimum.
     */
    error InsufficientOutputAmount();

    /**
     * @notice Thrown when an invalid FleetCommander address is provided or used.
     */
    error InvalidFleetCommander();

    /**
     * @notice Thrown when an invalid token address is provided or used.
     */
    error InvalidToken();

    /**
     * @notice Thrown when an unsupported swap function is called or referenced.
     */
    error UnsupportedSwapFunction();

    /**
     * @notice Thrown when there's a mismatch between expected and actual swap amounts.
     */
    error SwapAmountMismatch();

    /**
     * @notice Thrown when a reentrancy attempt is detected.
     */
    error ReentrancyGuard();

    /**
     * @notice Thrown when an operation is attempted with a zero amount where a non-zero amount is required.
     */
    error ZeroAmount();

    /**
     * @notice Thrown when an invalid router address is provided or used.
     */
    error InvalidRouterAddress();

    /**
     * @notice Thrown when the provided token does not match the expected token.
     */
    error TokenMismatch();

    /**
<<<<<<< HEAD
     * @notice Thrown when the provided rewards redeemer is invalid.
     */
    error InvalidRewardsRedeemer();

    /**
     * @notice Thrown when the provided rewards manager is invalid.
     */
    error InvalidRewardsManager();
=======
     * @notice Thrown when an invalid WETH address is provided or used.
     */
    error InvalidNativeTokenAddress();

    /**
     * @notice Thrown when the provided native amount does not match the expected native amount.
     */
    error InvalidNativeAmount();

    /**
     * @notice Thrown when native token is not allowed.
     */
    error NativeTokenNotAllowed();
>>>>>>> 3a1ab8bf
}<|MERGE_RESOLUTION|>--- conflicted
+++ resolved
@@ -64,7 +64,6 @@
     error TokenMismatch();
 
     /**
-<<<<<<< HEAD
      * @notice Thrown when the provided rewards redeemer is invalid.
      */
     error InvalidRewardsRedeemer();
@@ -73,7 +72,8 @@
      * @notice Thrown when the provided rewards manager is invalid.
      */
     error InvalidRewardsManager();
-=======
+
+    /**
      * @notice Thrown when an invalid WETH address is provided or used.
      */
     error InvalidNativeTokenAddress();
@@ -87,5 +87,4 @@
      * @notice Thrown when native token is not allowed.
      */
     error NativeTokenNotAllowed();
->>>>>>> 3a1ab8bf
 }