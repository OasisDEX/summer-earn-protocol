--- conflicted
+++ resolved
@@ -28,15 +28,11 @@
      * @notice Emitted when the Treasury address is updated
      * @param newTreasury The address of the new Treasury
      */
-<<<<<<< HEAD
     event TreasuryUpdated(address oldTreasury, address newTreasury);
-=======
-    event TreasuryUpdated(address newTreasury);
 
     /**
      * @notice Emitted when the Harbor Command address is updated
      * @param newHarborCommand The address of the new Harbor Command
      */
     event HarborCommandUpdated(address newHarborCommand);
->>>>>>> debc97fe
 }