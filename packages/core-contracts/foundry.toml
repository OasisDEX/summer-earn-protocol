[profile.default]
src = "src"
out = "out"
libs = ["lib"]
solc = "0.8.26"
<<<<<<< HEAD
evm_version = "cancun"
=======
cbor_metadata = true
viaIR = true
fs_permissions = [
    { access = "read", path = "./scripts/config.json"},
    { access = "read", path = "./scripts/fleets/usdc-fleet-def-1.json"}
]
>>>>>>> 69266adf

# See more config options https://github.com/foundry-rs/foundry/blob/master/crates/config/README.md#all-options

[rpc_endpoints]
sepolia = "${SEPOLIA_RPC_URL}"
base = "${BASE_RPC_URL}"

[etherscan]
sepolia = { key = "7KB7N6WAQJFFC2F5UP98RBTESZ11EK8X8W}" }
base = { key = "8M4JVVERCDQURGWJ6UIVQU23YNAQU9Y5PK"  }
#                   Paste TENDERLY_ACCESS_TOKEN            Chain ID         Verifier URL: RPC_URL/verify/etherscan
unknown_chain = { key = "${TENDERLY_ACCESS_KEY}", chain = 84537357, url = "${TENDERLY_VIRTUAL_TESTNET_RPC_URL}/verify/etherscan" }
<|MERGE_RESOLUTION|>--- conflicted
+++ resolved
@@ -3,16 +3,13 @@
 out = "out"
 libs = ["lib"]
 solc = "0.8.26"
-<<<<<<< HEAD
 evm_version = "cancun"
-=======
 cbor_metadata = true
 viaIR = true
 fs_permissions = [
     { access = "read", path = "./scripts/config.json"},
     { access = "read", path = "./scripts/fleets/usdc-fleet-def-1.json"}
 ]
->>>>>>> 69266adf
 
 # See more config options https://github.com/foundry-rs/foundry/blob/master/crates/config/README.md#all-options
 
