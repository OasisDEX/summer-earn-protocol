--- conflicted
+++ resolved
@@ -5,13 +5,10 @@
   "types": "dist/index.d.ts",
   "scripts": {
     "test": "forge test",
-<<<<<<< HEAD
-    "generate-merkle-root": "tsx scripts/generate-merkle-root.ts"
-=======
+    "generate-merkle-root": "tsx scripts/generate-merkle-root.ts",
     "coverage": "forge coverage --ir-minimum",
     "coverage:lcov": "forge coverage --report lcov --ir-minimum",
     "coverage:report": "pnpm coverage:lcov && genhtml -o coverage --branch-coverage lcov.info"
->>>>>>> e35e80fe
   },
   "dependencies": {
     "@openzeppelin/merkle-tree": "^1.0.7",
