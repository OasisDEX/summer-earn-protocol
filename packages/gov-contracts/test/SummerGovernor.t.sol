// SPDX-License-Identifier: MIT
pragma solidity 0.8.28;

import {Origin, SummerGovernor} from "../src/contracts/SummerGovernor.sol";
import {ISummerGovernorErrors} from "../src/errors/ISummerGovernorErrors.sol";

import {ISummerGovernor} from "../src/interfaces/ISummerGovernor.sol";
import {OptionsBuilder} from "@layerzerolabs/oapp-evm/contracts/oapp/libs/OptionsBuilder.sol";

import {SummerToken} from "../src/contracts/SummerToken.sol";
import {IOAppSetPeer, TestHelperOz5} from "@layerzerolabs/test-devtools-evm-foundry/contracts/TestHelperOz5.sol";
import {IGovernor} from "@openzeppelin/contracts/governance/IGovernor.sol";
import {IVotes} from "@openzeppelin/contracts/governance/extensions/GovernorVotes.sol";
import {ERC20, ERC20Permit} from "@openzeppelin/contracts/token/ERC20/extensions/ERC20Permit.sol";
import {ERC20Votes} from "@openzeppelin/contracts/token/ERC20/extensions/ERC20Votes.sol";

import {ISummerToken} from "../src/interfaces/ISummerToken.sol";
import {SummerVestingWallet} from "../src/contracts/SummerVestingWallet.sol";
import {ISummerVestingWallet} from "../src/interfaces/ISummerVestingWallet.sol";
import {SummerTokenTestBase} from "./SummerTokenTestBase.sol";
import {Nonces} from "@openzeppelin/contracts/utils/Nonces.sol";

import {SafeCast} from "@openzeppelin/contracts/utils/math/SafeCast.sol";
import {Test, console} from "forge-std/Test.sol";
import {Vm} from "forge-std/Vm.sol";

contract ExposedSummerGovernor is SummerGovernor {
    constructor(GovernorParams memory params) SummerGovernor(params) {}

    function exposedLzReceive(
        Origin calldata _origin,
        bytes calldata payload,
        bytes calldata extraData
    ) public {
        _lzReceive(_origin, bytes32(0), payload, address(0), extraData);
    }

    function setTrustedRemote(
        uint32 _chainId,
        address _trustedRemote
    ) public override {
        trustedRemotes[_chainId] = _trustedRemote;
    }

    function exposedSendProposalToTargetChain(
        uint32 _dstEid,
        address[] memory _dstTargets,
        uint256[] memory _dstValues,
        bytes[] memory _dstCalldatas,
        bytes32 _dstDescriptionHash,
        bytes calldata _options
    ) public {
        _sendProposalToTargetChain(
            _dstEid,
            _dstTargets,
            _dstValues,
            _dstCalldatas,
            _dstDescriptionHash,
            _options
        );
    }
}

/*
 * @title SummerGovernorTest
 * @dev Test contract for SummerGovernor functionality.
 */
contract SummerGovernorTest is
    Test,
    ISummerGovernorErrors,
    SummerTokenTestBase
{
    using OptionsBuilder for bytes;

    ExposedSummerGovernor public governorA;
    ExposedSummerGovernor public governorB;

    address public alice = address(0x111);
    address public bob = address(0x112);
    address public charlie = address(0x113);
    address public david = address(0x114);
    address public whitelistGuardian = address(0x115);

    uint48 public constant VOTING_DELAY = 1;
    uint32 public constant VOTING_PERIOD = 50400;
    uint256 public constant PROPOSAL_THRESHOLD = 100000e18;
    uint256 public constant QUORUM_FRACTION = 4;

    /*
     * @dev Sets up the test environment.
     */
    function setUp() public override {
        initializeTokenTests();
        vm.label(alice, "Alice");
        vm.label(bob, "Bob");
        vm.label(charlie, "Charlie");
        vm.label(david, "David");

        vm.label(address(aSummerToken), "chain a token");
        vm.label(address(bSummerToken), "chain b token");

        SummerGovernor.GovernorParams memory paramsA = ISummerGovernor
            .GovernorParams({
                token: IVotes(address(aSummerToken)),
                timelock: timelockA,
                votingDelay: VOTING_DELAY,
                votingPeriod: VOTING_PERIOD,
                proposalThreshold: PROPOSAL_THRESHOLD,
                quorumFraction: QUORUM_FRACTION,
                initialWhitelistGuardian: whitelistGuardian,
                endpoint: lzEndpointA,
                proposalChainId: 31337
            });
        SummerGovernor.GovernorParams memory paramsB = ISummerGovernor
            .GovernorParams({
                token: IVotes(address(bSummerToken)),
                timelock: timelockB,
                votingDelay: VOTING_DELAY,
                votingPeriod: VOTING_PERIOD,
                proposalThreshold: PROPOSAL_THRESHOLD,
                quorumFraction: QUORUM_FRACTION,
                initialWhitelistGuardian: whitelistGuardian,
                endpoint: lzEndpointB,
                proposalChainId: 31337
            });
        governorA = new ExposedSummerGovernor(paramsA);
        governorB = new ExposedSummerGovernor(paramsB);

        vm.startPrank(address(mockGovernor));
        aSummerToken.setDecayManager(address(governorA), true);
        bSummerToken.setDecayManager(address(governorB), true);
        vm.stopPrank();

        governorA.setTrustedRemote(bEid, address(governorB));
        governorB.setTrustedRemote(aEid, address(governorA));

        vm.label(address(governorA), "SummerGovernor");
        vm.label(address(governorB), "SummerGovernor");

        vm.prank(owner);
        enableTransfers();
        changeTokensOwnership(address(timelockA), address(timelockB));

        timelockA.grantRole(timelockA.PROPOSER_ROLE(), address(governorA));
        timelockA.grantRole(timelockA.CANCELLER_ROLE(), address(governorA));
        timelockB.grantRole(timelockB.PROPOSER_ROLE(), address(governorB));
        timelockB.grantRole(timelockB.CANCELLER_ROLE(), address(governorB));

        // Wire the governors (if needed)
        address[] memory governors = new address[](2);
        governors[0] = address(governorA);
        governors[1] = address(governorB);

        IOAppSetPeer aOApp = IOAppSetPeer(address(governorA));
        IOAppSetPeer bOApp = IOAppSetPeer(address(governorB));

        // Connect governorA to governorB
        // vm.prank(address(governorA));
        uint32 bEid_ = (bOApp.endpoint()).eid();
        vm.prank(address(timelockA));
        aOApp.setPeer(bEid_, addressToBytes32(address(bOApp)));

        // Connect governorB to governorA
        // vm.prank(address(governorB));
        uint32 aEid_ = (aOApp.endpoint()).eid();
        vm.prank(address(timelockB));
        bOApp.setPeer(aEid_, addressToBytes32(address(aOApp)));
    }
    // ===============================================
    // Cross-Chain Messaging Tests
    // ===============================================

    /*
     * @dev Tests cross-chain proposal submission.
     * Ensures a proposal can be submitted from one chain and received on another.
     */
    function test_CrossChainExecutionOnSourceChain() public {
        // Ensure source governorA have enough ETH for messaging costs
        vm.deal(address(governorA), 100 ether);
        vm.prank(address(timelockB));
        bSummerToken.mint(address(governorB), 100 ether);

        // Prepare cross-chain proposal parameters
        (
            address[] memory srcTargets,
            uint256[] memory srcValues,
            bytes[] memory srcCalldatas,
            string memory srcDescription,
            uint256 dstProposalId
        ) = createCrossChainProposal(bEid, governorA);

        // Ensure Alice has enough tokens on chain A
        deal(address(aSummerToken), alice, governorA.proposalThreshold() * 2); // Increased token amount
        vm.prank(alice);
        aSummerToken.delegate(alice);
        vm.roll(block.number + 1);

        // Submit proposal on chain A
        vm.prank(alice);
        uint256 proposalIdA = governorA.propose(
            srcTargets,
            srcValues,
            srcCalldatas,
            srcDescription
        );

        // Move to voting period
        vm.warp(block.timestamp + governorA.votingDelay() + 1);
        vm.roll(block.number + governorA.votingDelay() + 1);

        // Cast vote
        vm.prank(alice);
        governorA.castVote(proposalIdA, 1); // Vote in favor

        // Move to end of voting period
        vm.warp(block.timestamp + governorA.votingPeriod() + 1);
        vm.roll(block.number + governorA.votingPeriod() + 1);

        governorA.queue(
            srcTargets,
            srcValues,
            srcCalldatas,
            hashDescription(srcDescription)
        );

        vm.warp(block.timestamp + timelockA.getMinDelay());

        vm.expectEmit(true, true, true, true);
        emit ISummerGovernor.ProposalSentCrossChain(dstProposalId, bEid);
        governorA.execute(
            srcTargets,
            srcValues,
            srcCalldatas,
            hashDescription(srcDescription)
        );

        verifyPackets(bEid, addressToBytes32(address(governorB)));
    }

    function test_ReceiveProposalAndExecuteOnTargetChain() public {
        // Ensure source governorA have enough ETH for messaging costs
        vm.deal(address(governorA), 100 ether);
        vm.prank(address(timelockB));
        bSummerToken.mint(address(governorB), 100 ether);

        // Prepare cross-chainproposal parameters
        (
            address[] memory srcTargets,
            uint256[] memory srcValues,
            bytes[] memory srcCalldatas,
            string memory srcDescription,
            uint256 dstProposalId
        ) = createCrossChainProposal(bEid, governorA);

        // Ensure Alice has enough tokens on chain A
        deal(address(aSummerToken), alice, governorA.proposalThreshold() * 2); // Increased token amount
        vm.prank(alice);
        aSummerToken.delegate(alice);
        vm.roll(block.number + 1);

        // Submit proposal on chain A
        vm.prank(alice);
        uint256 proposalIdA = governorA.propose(
            srcTargets,
            srcValues,
            srcCalldatas,
            srcDescription
        );

        // Move to voting period
        vm.warp(block.timestamp + governorA.votingDelay() + 1);
        vm.roll(block.number + governorA.votingDelay() + 1);

        // Cast vote
        vm.prank(alice);
        governorA.castVote(proposalIdA, 1); // Vote in favor

        // Move to end of voting period
        vm.warp(block.timestamp + governorA.votingPeriod() + 1);
        vm.roll(block.number + governorA.votingPeriod() + 1);

        governorA.queue(
            srcTargets,
            srcValues,
            srcCalldatas,
            hashDescription(srcDescription)
        );

        vm.warp(block.timestamp + timelockA.getMinDelay());

        governorA.execute(
            srcTargets,
            srcValues,
            srcCalldatas,
            hashDescription(srcDescription)
        );

        vm.recordLogs();
        verifyPackets(bEid, addressToBytes32(address(governorB)));
        Vm.Log[] memory entries = vm.getRecordedLogs();

        // Check for the ProposalSentCrossChain event
        bool foundEvent = false;
        for (uint256 i = 0; i < entries.length; i++) {
            // The first topic is the event signature
            if (
                entries[i].topics[0] ==
                keccak256("ProposalReceivedCrossChain(uint256,uint32)")
            ) {
                console.log("ProposalReceivedCrossChain event found");

                uint256 emittedDstProposalId = uint256(entries[i].topics[1]);
                uint32 emittedSrcEid = uint32(uint256(entries[i].topics[2]));
                // Decode the event data

                // Verify the event data
                assertEq(
                    emittedDstProposalId,
                    dstProposalId,
                    "Incorrect proposalId emitted"
                );
                assertEq(emittedSrcEid, aEid, "Incorrect srcEid emitted");

                foundEvent = true;
                break;
            }
        }

        assertTrue(foundEvent, "ProposalSentCrossChain event not found");
    }

    function test_ReceiveProposalFromUntrustedSource() public {
        // Setup: Prepare a cross-chain proposal
        (
            address[] memory targets,
            uint256[] memory values,
            bytes[] memory calldatas,
            string memory description,
            uint256 proposalId
        ) = createCrossChainProposal(aEid, governorB);

        // Encode the proposal data
        bytes memory payload = abi.encode(
            proposalId,
            targets,
            values,
            calldatas,
            keccak256(bytes(description))
        );

        // Create an Origin struct with an untrusted source
        Origin memory origin = Origin(
            aEid,
            bytes32(uint256(uint160(address(0x1234)))),
            0
        );

        // Attempt to receive the proposal
        vm.expectRevert(
            abi.encodeWithSignature(
                "SummerGovernorInvalidSender(address)",
                address(0x1234)
            )
        );
        governorB.exposedLzReceive(origin, payload, "");
    }

    function test_InsufficientNativeFeeForCrossChainMessage() public {
        // Prepare cross-chain proposal parameters
        (
            address[] memory srcTargets,
            uint256[] memory srcValues,
            bytes[] memory srcCalldatas,
            string memory srcDescription,

        ) = createCrossChainProposal(bEid, governorA);

        // Ensure governorA has insufficient ETH
        vm.deal(address(governorA), 1 wei);

        bytes memory options = OptionsBuilder
            .newOptions()
            .addExecutorLzReceiveOption(200000, 0);

        // Attempt to send proposal
        vm.expectRevert(abi.encodeWithSignature("NotEnoughNative(uint256)", 1));
        governorA.exposedSendProposalToTargetChain(
            bEid,
            srcTargets,
            srcValues,
            srcCalldatas,
            keccak256(bytes(srcDescription)),
            options
        );
    }

    function test_NonGovernanceSendCrossChainProposal() public {
        // Prepare cross-chain proposal parameters
        (
            address[] memory srcTargets,
            uint256[] memory srcValues,
            bytes[] memory srcCalldatas,
            string memory srcDescription,

        ) = createCrossChainProposal(bEid, governorA);

        // Attempt to send proposal as non-governance address
        vm.prank(alice);
        vm.expectRevert(
            abi.encodeWithSignature(
                "GovernorOnlyExecutor(address)",
                address(alice)
            )
        );
        governorA.sendProposalToTargetChain(
            bEid,
            srcTargets,
            srcValues,
            srcCalldatas,
            keccak256(bytes(srcDescription)),
            ""
        );
    }

    function createCrossChainProposal(
        uint32 dstEid,
        SummerGovernor srcGovernor
    )
        internal
        view
        returns (
            address[] memory,
            uint256[] memory,
            bytes[] memory,
            string memory,
            uint256
        )
    {
        (
            address[] memory dstTargets,
            uint256[] memory dstValues,
            bytes[] memory dstCalldatas,
            string memory dstDescription
        ) = createProposalParams(address(bSummerToken));

        bytes[] memory srcCalldatas = new bytes[](1);

        string memory srcDescription = string(
            abi.encodePacked("Cross-chain proposal: ", dstDescription)
        );
        bytes memory options = OptionsBuilder
            .newOptions()
            .addExecutorLzReceiveOption(200000, 0);

        srcCalldatas[0] = abi.encodeWithSelector(
            SummerGovernor.sendProposalToTargetChain.selector,
            dstEid,
            dstTargets,
            dstValues,
            dstCalldatas,
            hashDescription(dstDescription),
            options
        );

        address[] memory srcTargets = new address[](1);
        srcTargets[0] = address(srcGovernor);

        uint256[] memory srcValues = new uint256[](1);
        srcValues[0] = 0;

        uint256 dstProposalId = srcGovernor.hashProposal(
            dstTargets,
            dstValues,
            dstCalldatas,
            hashDescription(dstDescription)
        );

        return (
            srcTargets,
            srcValues,
            srcCalldatas,
            srcDescription,
            dstProposalId
        );
    }

    /*
     * @dev Generates a unique message ID for cross-chain proposals.
     * @param dstChainId The destination chain ID.
     * @param srcAddress The source contract address.
     * @param proposalId The ID of the proposal.
     * @param targets The target addresses for the proposal.
     * @param values The values for the proposal.
     * @param calldatas The calldata for the proposal.
     * @param descriptionHash The description hash for the proposal.
     * @return A unique bytes32 message ID.
     */
    function _generateMessageId(
        uint256 dstChainId,
        address srcAddress,
        uint256 proposalId,
        address[] memory targets,
        uint256[] memory values,
        bytes[] memory calldatas,
        bytes32 descriptionHash
    ) internal pure returns (bytes32) {
        return
            keccak256(
                abi.encode(
                    dstChainId,
                    srcAddress,
                    proposalId,
                    targets,
                    values,
                    calldatas,
                    descriptionHash
                )
            );
    }

    // ===============================================
    // Source Chain Governance Tests
    // ===============================================

    /*
     * @dev Tests the initial setup of the governorA.
     * Verifies that the governorA's parameters are set correctly.
     */
    function test_InitialSetup() public {
        address lzEndpointA = address(endpoints[aEid]);

        SummerGovernor.GovernorParams memory params = ISummerGovernor
            .GovernorParams({
                token: IVotes(address(aSummerToken)),
                timelock: timelockA,
                votingDelay: VOTING_DELAY,
                votingPeriod: VOTING_PERIOD,
                proposalThreshold: PROPOSAL_THRESHOLD,
                quorumFraction: QUORUM_FRACTION,
                initialWhitelistGuardian: address(0),
                endpoint: lzEndpointA,
                proposalChainId: 31337
            });
        vm.expectRevert(
            abi.encodeWithSignature(
                "SummerGovernorInvalidWhitelistGuardian(address)",
                address(0)
            )
        );
        new SummerGovernor(params);
        params.initialWhitelistGuardian = whitelistGuardian;
        assertEq(governorA.name(), "SummerGovernor");
        assertEq(governorA.votingDelay(), VOTING_DELAY);
        assertEq(governorA.votingPeriod(), VOTING_PERIOD);
        assertEq(governorA.proposalThreshold(), PROPOSAL_THRESHOLD);
        assertEq(governorA.quorumNumerator(), QUORUM_FRACTION);
        assertEq(governorA.getWhitelistGuardian(), whitelistGuardian);
    }

    /*
     * @dev Tests the proposal creation process.
     * Ensures that a proposal can be created successfully.
     */
    function test_ProposalCreation() public {
        vm.startPrank(address(timelockA));
        aSummerToken.mint(address(alice), governorA.proposalThreshold());
        vm.stopPrank();

        vm.prank(alice);
        aSummerToken.delegate(alice);

        vm.roll(block.number + governorA.votingDelay() + 1);

        vm.prank(alice);
        (uint256 proposalId, ) = createProposal();

        assertGt(proposalId, 0);
    }

    /*
     * @dev Tests the voting process on a proposal.
     * Verifies that votes are correctly cast and counted.
     */
    function test_Voting() public {
        vm.startPrank(address(timelockA));
        aSummerToken.mint(alice, governorA.proposalThreshold());
        vm.stopPrank();

        vm.prank(alice);
        aSummerToken.delegate(alice);

        vm.roll(block.number + governorA.votingDelay() + 1);

        vm.prank(alice);
        (uint256 proposalId, ) = createProposal();

        vm.warp(block.timestamp + governorA.votingDelay() + 1);
        vm.roll(block.number + governorA.votingDelay() + 1);

        vm.prank(alice);
        governorA.castVote(proposalId, 1);

        (, uint256 forVotes, ) = governorA.proposalVotes(proposalId);
        assertEq(forVotes, governorA.proposalThreshold());
    }

    /*
     * @dev Tests the full proposal execution flow.
     * Covers proposal creation, voting, queueing, execution, and result verification.
     */
    function test_ProposalExecution() public {
        vm.startPrank(address(timelockA));
        aSummerToken.mint(address(timelockA), 100);
        aSummerToken.mint(alice, governorA.proposalThreshold());
        vm.stopPrank();

        vm.prank(alice);
        aSummerToken.delegate(alice);

        vm.roll(block.number + governorA.votingDelay() + 1);

        vm.prank(alice);
        (
            address[] memory targets,
            uint256[] memory values,
            bytes[] memory calldatas,
            string memory description
        ) = createProposalParams(address(aSummerToken));
        uint256 proposalId = governorA.propose(
            targets,
            values,
            calldatas,
            description
        );

        vm.warp(block.timestamp + governorA.votingDelay() + 1);
        vm.roll(block.number + governorA.votingDelay() + 1);

        vm.prank(alice);
        governorA.castVote(proposalId, 1);

        vm.warp(block.timestamp + governorA.votingPeriod() + 1);
        vm.roll(block.number + governorA.votingPeriod() + 1);

        governorA.queue(
            targets,
            values,
            calldatas,
            hashDescription(description)
        );

        vm.warp(block.timestamp + timelockA.getMinDelay() + 1);

        governorA.execute(
            targets,
            values,
            calldatas,
            hashDescription(description)
        );

        assertEq(aSummerToken.balanceOf(bob), 100);
    }

    /*
     * @dev Tests the whitelisting process through a governance proposal.
     * Verifies that an account can be whitelisted via a proposal.
     */
    function test_Whitelisting() public {
        address account = address(0x03);
        uint256 expiration = block.timestamp + 10 days;

        uint256 proposalThreshold = governorA.proposalThreshold();

        vm.startPrank(address(timelockA));
        aSummerToken.mint(alice, proposalThreshold);
        vm.stopPrank();

        vm.startPrank(alice);
        aSummerToken.delegate(alice);
        vm.roll(block.number + 1);
        vm.stopPrank();

        address[] memory targets = new address[](1);
        targets[0] = address(governorA);
        uint256[] memory values = new uint256[](1);
        values[0] = 0;
        bytes[] memory calldatas = new bytes[](1);
        calldatas[0] = abi.encodeWithSelector(
            SummerGovernor.setWhitelistAccountExpiration.selector,
            account,
            expiration
        );
        string memory description = "Whitelist account proposal";

        vm.prank(alice);
        uint256 proposalId = governorA.propose(
            targets,
            values,
            calldatas,
            description
        );

        uint256 votingDelay = governorA.votingDelay();
        vm.warp(block.timestamp + votingDelay + 1);
        vm.roll(block.number + votingDelay + 1);

        vm.prank(alice);
        governorA.castVote(proposalId, 1);

        uint256 votingPeriod = governorA.votingPeriod();
        vm.warp(block.timestamp + votingPeriod + 1);
        vm.roll(block.number + votingPeriod + 1);

        governorA.queue(
            targets,
            values,
            calldatas,
            keccak256(bytes(description))
        );

        uint256 timelockDelay = timelockA.getMinDelay();
        vm.warp(block.timestamp + timelockDelay + 1);

        governorA.execute(
            targets,
            values,
            calldatas,
            keccak256(bytes(description))
        );

        bool isWhitelisted = governorA.isWhitelisted(account);
        uint256 actualExpiration = governorA.getWhitelistAccountExpiration(
            account
        );

        assertTrue(isWhitelisted, "Account should be whitelisted");
        assertEq(
            actualExpiration,
            expiration,
            "Expiration timestamp should match"
        );
    }

    /*
     * @dev Tests the proposal cancellation process.
     * Ensures that a proposal can be canceled by the whitelist guardian.
     */
    function test_ProposalCancellation() public {
        vm.startPrank(address(timelockA));
        aSummerToken.mint(alice, governorA.proposalThreshold() * 2);
        vm.stopPrank();

        vm.startPrank(alice);
        aSummerToken.delegate(alice);
        vm.roll(block.number + 1); // Move to next block to activate voting power

        // Create proposal to set Bob as whitelist guardian
        address[] memory targets = new address[](1);
        targets[0] = address(governorA);
        uint256[] memory values = new uint256[](1);
        values[0] = 0;
        bytes[] memory calldatas = new bytes[](1);
        calldatas[0] = abi.encodeWithSelector(
            SummerGovernor.setWhitelistGuardian.selector,
            bob
        );
        string memory description = "Set Bob as whitelist guardian";

        uint256 proposalId = governorA.propose(
            targets,
            values,
            calldatas,
            description
        );

        vm.warp(block.timestamp + governorA.votingDelay() + 1);
        vm.roll(block.number + governorA.votingDelay() + 1);

        governorA.castVote(proposalId, 1);

        vm.warp(block.timestamp + governorA.votingPeriod() + 1);
        vm.roll(block.number + governorA.votingPeriod() + 1);

        // Check the proposal state before queueing
        assertEq(
            uint256(governorA.state(proposalId)),
            uint256(IGovernor.ProposalState.Succeeded),
            "Proposal should be in Succeeded state"
        );

        governorA.queue(
            targets,
            values,
            calldatas,
            keccak256(bytes(description))
        );

        vm.stopPrank();

        vm.expectRevert(
            abi.encodeWithSignature(
                "SummerGovernorUnauthorizedCancellation(address,address,uint256,uint256)",
                bob,
                alice,
                governorA.proposalThreshold() * 2,
                governorA.proposalThreshold()
            )
        );
        vm.prank(bob);
        governorA.cancel(
            targets,
            values,
            calldatas,
            keccak256(bytes(description))
        );

        vm.startPrank(whitelistGuardian);
        governorA.cancel(
            targets,
            values,
            calldatas,
            keccak256(bytes(description))
        );

        assertEq(
            uint256(governorA.state(proposalId)),
            uint256(IGovernor.ProposalState.Canceled),
            "Proposal should be canceled"
        );
        vm.stopPrank();
    }

    /*
     * @dev Tests that a proposal creation fails when the proposer is below threshold and not whitelisted.
     */
    function test_ProposalCreationBelowThresholdAndNotWhitelisted() public {
        // Ensure Charlie has some tokens, but below the proposal threshold
        uint256 belowThreshold = governorA.proposalThreshold() - 1;
        vm.startPrank(address(timelockA));
        aSummerToken.mint(charlie, belowThreshold);
        vm.stopPrank();

        vm.startPrank(charlie);
        aSummerToken.delegate(charlie);
        vm.roll(block.number + 1); // Move to next block to activate voting power

        // Attempt to create a proposal
        (
            address[] memory targets,
            uint256[] memory values,
            bytes[] memory calldatas,
            string memory description
        ) = createProposalParams(address(aSummerToken));

        // Expect the transaction to revert with SummerGovernorProposerBelowThresholdAndNotWhitelisted error
        vm.expectRevert(
            abi.encodeWithSelector(
                SummerGovernorProposerBelowThresholdAndNotWhitelisted.selector,
                charlie,
                belowThreshold,
                governorA.proposalThreshold()
            )
        );
        governorA.propose(targets, values, calldatas, description);

        vm.stopPrank();
    }
    /*
     * @dev Tests the proposalNeedsQueuing function.
     */

    function test_ProposalNeedsQueuing() public {
        vm.startPrank(address(timelockA));
        aSummerToken.mint(alice, governorA.proposalThreshold());
        vm.stopPrank();

        vm.prank(alice);
        aSummerToken.delegate(alice);

        vm.roll(block.number + governorA.votingDelay() + 1);

        vm.prank(alice);
        (uint256 proposalId, ) = createProposal();

        // Move to voting period
        vm.warp(block.timestamp + governorA.votingDelay() + 1);
        vm.roll(block.number + governorA.votingDelay() + 1);

        // Cast votes
        vm.prank(alice);
        governorA.castVote(proposalId, 1);

        // Move to end of voting period
        vm.warp(block.timestamp + governorA.votingPeriod() + 1);
        vm.roll(block.number + governorA.votingPeriod() + 1);

        // Check if the proposal needs queuing
        bool needsQueuing = governorA.proposalNeedsQueuing(proposalId);

        // Since we're using a TimelockController, the proposal should need queuing
        assertTrue(needsQueuing, "Proposal should need queuing");
    }

    /*
     * @dev Tests the CLOCK_MODE function.
     */
    function test_ClockMode() public view {
        string memory clockMode = governorA.CLOCK_MODE();
        assertEq(
            clockMode,
            "mode=blocknumber&from=default",
            "Incorrect CLOCK_MODE"
        );
    }

    /*
     * @dev Tests the clock function.
     */
    function test_Clock() public view {
        uint256 currentBlock = block.number;
        uint48 clockValue = governorA.clock();
        assertEq(
            uint256(clockValue),
            currentBlock,
            "Clock value should match current block number"
        );
    }
    /*
     * @dev Tests the supportsInterface function of the governorA.
     * Verifies correct interface support.
     */

    function test_SupportsInterface() public view {
        assertTrue(governorA.supportsInterface(type(IGovernor).interfaceId));
        assertFalse(governorA.supportsInterface(0xffffffff));
    }

    /*
     * @dev Tests the proposal threshold settings.
     * Ensures the threshold is within the allowed range.
     */
    function test_ProposalThreshold() public view {
        uint256 threshold = governorA.proposalThreshold();
        assertGe(threshold, governorA.MIN_PROPOSAL_THRESHOLD());
        assertLe(threshold, governorA.MAX_PROPOSAL_THRESHOLD());
    }

    /*
     * @dev Tests setting proposal threshold out of bounds.
     * Verifies that setting thresholds outside the allowed range reverts.
     */
    function test_SetProposalThresholdOutOfBounds() public {
        uint256 belowMin = governorA.MIN_PROPOSAL_THRESHOLD() - 1;
        uint256 aboveMax = governorA.MAX_PROPOSAL_THRESHOLD() + 1;

        SummerGovernor.GovernorParams memory params = ISummerGovernor
            .GovernorParams({
                token: IVotes(address(aSummerToken)),
                timelock: timelockA,
                votingDelay: VOTING_DELAY,
                votingPeriod: VOTING_PERIOD,
                proposalThreshold: belowMin,
                quorumFraction: QUORUM_FRACTION,
                initialWhitelistGuardian: address(0x5),
                endpoint: lzEndpointA,
                proposalChainId: 31337
            });

        vm.expectRevert(
            abi.encodeWithSelector(
                SummerGovernorInvalidProposalThreshold.selector,
                belowMin,
                governorA.MIN_PROPOSAL_THRESHOLD(),
                governorA.MAX_PROPOSAL_THRESHOLD()
            )
        );
        new SummerGovernor(params);

        params.proposalThreshold = aboveMax;
        vm.expectRevert(
            abi.encodeWithSelector(
                SummerGovernorInvalidProposalThreshold.selector,
                aboveMax,
                governorA.MIN_PROPOSAL_THRESHOLD(),
                governorA.MAX_PROPOSAL_THRESHOLD()
            )
        );
        new SummerGovernor(params);
    }

    /*
     * @dev Tests proposal creation by a whitelisted account.
     * Ensures a whitelisted account can create a proposal without meeting the threshold.
     */
    function test_ProposalCreationWhitelisted() public {
        address whitelistedUser = address(0x1234);
        uint256 expiration = block.timestamp + 10 days;

        // Ensure Alice has enough voting power
        uint256 proposalThreshold = governorA.proposalThreshold();
        vm.startPrank(address(timelockA));
        aSummerToken.mint(alice, proposalThreshold);
        vm.stopPrank();

        vm.startPrank(alice);
        aSummerToken.delegate(alice);

        vm.roll(block.number + 1); // Move to next block to activate voting power
        vm.stopPrank();

        // Create and execute a proposal to set the whitelist account expiration
        address[] memory targets = new address[](1);
        targets[0] = address(governorA);
        uint256[] memory values = new uint256[](1);
        values[0] = 0;
        bytes[] memory calldatas = new bytes[](1);
        calldatas[0] = abi.encodeWithSelector(
            SummerGovernor.setWhitelistAccountExpiration.selector,
            whitelistedUser,
            expiration
        );
        string memory description = "Set whitelist account expiration";

        vm.prank(alice);
        uint256 proposalId = governorA.propose(
            targets,
            values,
            calldatas,
            description
        );

        vm.warp(block.timestamp + governorA.votingDelay() + 1);
        vm.roll(block.number + governorA.votingDelay() + 1);

        vm.prank(alice);
        governorA.castVote(proposalId, 1);

        vm.warp(block.timestamp + governorA.votingPeriod() + 1);
        vm.roll(block.number + governorA.votingPeriod() + 1);

        vm.prank(alice);
        governorA.queue(
            targets,
            values,
            calldatas,
            keccak256(bytes(description))
        );

        vm.warp(block.timestamp + timelockA.getMinDelay() + 1);

        vm.prank(bob);
        governorA.execute(
            targets,
            values,
            calldatas,
            keccak256(bytes(description))
        );

        // Ensure the whitelisted user has no voting power
        vm.prank(whitelistedUser);
        aSummerToken.delegate(address(0));

        // Verify that the user is whitelisted
        assertTrue(
            governorA.isWhitelisted(whitelistedUser),
            "User should be whitelisted"
        );

        // Now create a proposal as the whitelisted user
        vm.startPrank(whitelistedUser);
        (uint256 anotherProposalId, ) = createProposal();
        vm.stopPrank();

        // Verify that the proposal was created successfully
        assertTrue(
            anotherProposalId > 0,
            "Proposal should be created successfully"
        );
        assertEq(
            uint256(governorA.state(anotherProposalId)),
            uint256(IGovernor.ProposalState.Pending),
            "Proposal should be in Pending state"
        );
    }

    /*
     * @dev Tests cancellation of a proposal by the whitelist guardian.
     * Verifies that the guardian can cancel a proposal.
     */
    function test_CancelProposalByGuardian() public {
        vm.startPrank(address(timelockA));
        aSummerToken.mint(alice, governorA.proposalThreshold());
        vm.stopPrank();

        vm.prank(alice);
        aSummerToken.delegate(alice);

        vm.roll(block.number + governorA.votingDelay() + 1);

        vm.prank(alice);
        (uint256 proposalId, bytes32 descriptionHash) = createProposal();

        address guardian = address(0x5678);

        // Create and execute a proposal to set the whitelist guardian
        address[] memory targets = new address[](1);
        targets[0] = address(governorA);
        uint256[] memory values = new uint256[](1);
        values[0] = 0;
        bytes[] memory calldatas = new bytes[](1);
        calldatas[0] = abi.encodeWithSelector(
            SummerGovernor.setWhitelistGuardian.selector,
            guardian
        );
        string memory description = "Set whitelist guardian";

        vm.prank(alice);
        uint256 guardianProposalId = governorA.propose(
            targets,
            values,
            calldatas,
            description
        );

        vm.warp(block.timestamp + governorA.votingDelay() + 1);
        vm.roll(block.number + governorA.votingDelay() + 1);

        vm.prank(alice);
        governorA.castVote(guardianProposalId, 1);

        vm.warp(block.timestamp + governorA.votingPeriod() + 1);
        vm.roll(block.number + governorA.votingPeriod() + 1);

        governorA.queue(
            targets,
            values,
            calldatas,
            keccak256(bytes(description))
        );

        vm.warp(block.timestamp + timelockA.getMinDelay() + 1);

        governorA.execute(
            targets,
            values,
            calldatas,
            keccak256(bytes(description))
        );

        // Now cancel the original proposal as the guardian
        (
            address[] memory cancelTargets,
            uint256[] memory cancelValues,
            bytes[] memory cancelCalldatas,

        ) = createProposalParams(address(aSummerToken));

        vm.prank(guardian);
        governorA.cancel(
            cancelTargets,
            cancelValues,
            cancelCalldatas,
            descriptionHash
        );

        assertEq(
            uint256(governorA.state(proposalId)),
            uint256(IGovernor.ProposalState.Canceled)
        );
    }

    /*
     * @dev Tests cancellation of a proposal by the proposer.
     * Ensures the proposer can cancel their own proposal.
     */
    function test_CancelProposalByProposer() public {
        vm.startPrank(address(timelockA));
        aSummerToken.mint(alice, governorA.proposalThreshold());
        vm.stopPrank();

        vm.prank(alice);
        aSummerToken.delegate(alice);

        vm.roll(block.number + governorA.votingDelay() + 1);

        vm.startPrank(alice);
        (uint256 proposalId, bytes32 descriptionHash) = createProposal();
        (
            address[] memory targets,
            uint256[] memory values,
            bytes[] memory calldatas,

        ) = createProposalParams(address(aSummerToken));

        governorA.cancel(targets, values, calldatas, descriptionHash);
        vm.stopPrank();

        assertEq(
            uint256(governorA.state(proposalId)),
            uint256(IGovernor.ProposalState.Canceled)
        );
    }

    /*
     * @dev Tests a proposal that doesn't reach quorum.
     * Verifies that a proposal is defeated if it doesn't reach quorum.
     */
    function test_ProposalWithoutQuorum() public {
        uint256 supply = 100000000 * 10 ** 18;

        uint256 quorumThreshold = getQuorumThreshold(supply);
        assertTrue(
            quorumThreshold > governorA.proposalThreshold(),
            "Quorum threshold should be greater than proposal threshold"
        );

        // Give Charlie enough tokens to meet the proposal threshold but not enough to reach quorum
        vm.startPrank(address(timelockA));
        aSummerToken.mint(charlie, quorumThreshold / 2);
        aSummerToken.mint(alice, supply - quorumThreshold / 2);
        vm.stopPrank();

        // Charlie delegates to himself
        vm.prank(charlie);
        aSummerToken.delegate(charlie);

        // Move forward more blocks to ensure voting power is updated
        vm.roll(block.number + 10);

        console.log("Charlie's votes :", aSummerToken.getVotes(charlie));
        console.log("Charlie's balance :", aSummerToken.balanceOf(charlie));
        // Ensure Charlie has enough tokens to meet the proposal threshold
        uint256 charlieVotes = governorA.getVotes(charlie, block.number - 1);
        uint256 proposalThreshold = governorA.proposalThreshold();
        assertGe(
            charlieVotes,
            proposalThreshold,
            "Charlie should have enough voting power"
        );
        assertLt(
            charlieVotes,
            quorumThreshold,
            "Charlie should not have enough voting power to reach quorum"
        );

        // Create a proposal
        vm.prank(charlie);
        (uint256 proposalId, ) = createProposal();

        // Move to voting period
        vm.roll(block.number + governorA.votingDelay() + 1);

        // Charlie votes in favor
        vm.prank(charlie);
        governorA.castVote(proposalId, 1);

        // Move to end of voting period
        vm.roll(block.number + governorA.votingPeriod());

        // Check proposal state
        assertEq(
            uint256(governorA.state(proposalId)),
            uint256(IGovernor.ProposalState.Defeated),
            "Proposal should be defeated"
        );

        // Verify that quorum was not reached
        (
            uint256 againstVotes,
            uint256 forVotes,
            uint256 abstainVotes
        ) = governorA.proposalVotes(proposalId);
        uint256 quorum = governorA.quorum(block.number - 1);
        assertTrue(
            forVotes + againstVotes + abstainVotes < quorum,
            "Quorum should not be reached"
        );
    }

    /*
     * @dev Tests various voting scenarios.
     * Covers cases like majority in favor, tie, and majority against.
     */
    function test_VariousVotingScenarios() public {
        // Mint tokens to voters
        uint256 aliceTokens = 1000000e18;
        uint256 bobTokens = 300000e18;
        uint256 charlieTokens = 200000e18;
        uint256 davidTokens = 100000e18;

        vm.startPrank(address(timelockA));
        aSummerToken.mint(alice, aliceTokens); // Increased Alice's tokens
        aSummerToken.mint(bob, bobTokens);
        aSummerToken.mint(charlie, charlieTokens);
        aSummerToken.mint(david, davidTokens);
        vm.stopPrank();

        // Delegate votes
        vm.prank(alice);
        aSummerToken.delegate(alice);
        vm.prank(bob);
        aSummerToken.delegate(bob);
        vm.prank(charlie);
        aSummerToken.delegate(charlie);
        vm.prank(david);
        aSummerToken.delegate(david);

        // Move forward a few blocks to ensure voting power is updated
        vm.roll(block.number + 10);

        // Mint tokens to the timelockA
        vm.startPrank(address(timelockA));
        aSummerToken.mint(address(timelockA), 1000); // Mint more than needed for the proposal
        vm.stopPrank();

        // Scenario 1: Majority in favor, quorum reached
        (
            address[] memory targets,
            uint256[] memory values,
            bytes[] memory calldatas,
            string memory description
        ) = createProposalParams(address(aSummerToken));

        vm.prank(alice); // Ensure Alice is the proposer
        uint256 proposalId1 = governorA.propose(
            targets,
            values,
            calldatas,
            description
        );
        vm.roll(block.number + governorA.votingDelay() + 1);
        console.log(
            "Alice's votes     :",
            governorA.getVotes(alice, block.number - 1)
        );
        console.log(
            "Bob's votes       :",
            governorA.getVotes(bob, block.number - 1)
        );
        console.log(
            "Charlie's votes   :",
            governorA.getVotes(charlie, block.number - 1)
        );
        console.log(
            "David's votes     :",
            governorA.getVotes(david, block.number - 1)
        );
        // Cast votes

        vm.prank(alice);
        governorA.castVote(proposalId1, 1);

        vm.prank(bob);
        governorA.castVote(proposalId1, 1);

        vm.prank(charlie);
        governorA.castVote(proposalId1, 0);

        vm.prank(david);
        governorA.castVote(proposalId1, 2);

        vm.roll(block.number + governorA.votingPeriod());
        assertEq(
            uint256(governorA.state(proposalId1)),
            uint256(IGovernor.ProposalState.Succeeded)
        );

        // Queue and execute the proposal
        bytes32 descriptionHash = keccak256(bytes(description));
        governorA.queue(targets, values, calldatas, descriptionHash);

        vm.warp(block.timestamp + timelockA.getMinDelay());
        governorA.execute(targets, values, calldatas, descriptionHash);

        assertEq(
            uint256(governorA.state(proposalId1)),
            uint256(IGovernor.ProposalState.Executed)
        );

        // Reset the state for the next scenario
        vm.roll(block.number + 1);

        // Scenario 2: Tie, quorum reached
        aliceTokens = aSummerToken.getVotes(alice);
        bobTokens = aSummerToken.getVotes(bob);
        charlieTokens = aSummerToken.getVotes(charlie);
        davidTokens = aSummerToken.getVotes(david);

        uint256 proposalId2 = createProposalAndVote(bob, 1, 1, 1, 1);
        vm.roll(block.number + governorA.votingPeriod());

        // Add logging statements
        (
            uint256 againstVotes,
            uint256 forVotes,
            uint256 abstainVotes
        ) = governorA.proposalVotes(proposalId2);
        console.log("For votes      :", forVotes);
        console.log("Against votes  :", againstVotes);
        console.log("Abstain votes  :", abstainVotes);
        console.log("Quorum         :", governorA.quorum(block.number - 1));
        console.log(
            "Total supply   :",
            aSummerToken.getPastTotalSupply(block.number - 1)
        );

        // This is the failing assertion
        assertEq(
            uint256(governorA.state(proposalId2)),
            uint256(IGovernor.ProposalState.Succeeded),
            "Proposal should be succeeded"
        );

        // Add assertions to verify vote counts and quorum
        assertEq(
            forVotes,
            aliceTokens + bobTokens + charlieTokens + davidTokens,
            "Incorrect number of 'for' votes"
        );
        assertEq(againstVotes, 0, "There should be no 'against' votes");
        assertEq(abstainVotes, 0, "There should be no 'abstain' votes");
        assertGe(
            forVotes,
            governorA.quorum(block.number - 1),
            "For votes should meet or exceed quorum"
        );

        // Reset the state for the next scenario
        vm.roll(block.number + 1);

        // Scenario 3: Majority against, quorum reached
        aliceTokens = aSummerToken.getVotes(alice);
        bobTokens = aSummerToken.getVotes(bob);
        charlieTokens = aSummerToken.getVotes(charlie);
        davidTokens = aSummerToken.getVotes(david);

        uint256 proposalId3 = createProposalAndVote(charlie, 0, 0, 1, 2);
        vm.roll(block.number + governorA.votingPeriod());
        (againstVotes, forVotes, abstainVotes) = governorA.proposalVotes(
            proposalId3
        );
        assertEq(aliceTokens + bobTokens, againstVotes, "Should be equal");
        assertEq(forVotes, charlieTokens, "For votes should be zero");
        assertEq(
            abstainVotes,
            davidTokens,
            "Against votes should be equal to David's votes"
        );
        assertEq(
            uint256(governorA.state(proposalId3)),
            uint256(IGovernor.ProposalState.Defeated),
            "Proposal should be defeated"
        );
    }

    function test_VotingPowerIncludesVestingWalletBalance() public {
        // Setup: Create a vesting wallet for Alice
        uint256 vestingAmount = 500000 * 10 ** 18;
        uint256 directAmount = 1000000 * 10 ** 18;
        console.log("Vesting amount :", vestingAmount);
        vm.startPrank(address(timelockA));
        aSummerToken.mint(address(timelockA), vestingAmount);
        vm.stopPrank();

        vm.startPrank(address(timelockA));
        aSummerToken.createVestingWallet(
            alice,
            vestingAmount,
            new uint256[](0),
            ISummerVestingWallet.VestingType.TeamVesting
        );
        aSummerToken.mint(alice, directAmount);
        vm.stopPrank();

        // Alice delegates to herself
        vm.prank(alice);
        aSummerToken.delegate(alice);

        // Move forward a few blocks to ensure voting power is updated
        vm.roll(block.number + 10);

        // Check Alice's voting power
        uint256 aliceVotingPower = governorA.getVotes(alice, block.number - 1);
        uint256 expectedVotingPower = vestingAmount + directAmount;

        assertEq(
            aliceVotingPower,
            expectedVotingPower,
            "Alice's voting power should include both locked and unlocked tokens"
        );

        // Create a proposal
        vm.prank(alice);
        (uint256 proposalId, ) = createProposal();

        // Move to voting period
        vm.roll(block.number + governorA.votingDelay() + 1);

        // Alice votes
        vm.prank(alice);
        governorA.castVote(proposalId, 1);

        // Check proposal votes
        (, uint256 forVotes, ) = governorA.proposalVotes(proposalId);
        assertEq(
            forVotes,
            expectedVotingPower,
            "Proposal votes should reflect Alice's full voting power"
        );
    }

    function test_ProposalCreationOnWrongChain() public {
        uint32 governanceChainId = 1; // Ethereum mainnet
        uint32 currentChainId = 31337; // Anvil's default chain ID

        // Ensure we're on the expected test chain
        assertEq(
            block.chainid,
            currentChainId,
            "Test environment should be on chain 31337"
        );

        // Deploy the governorA with a different chain ID than the current one
        SummerGovernor.GovernorParams memory params = ISummerGovernor
            .GovernorParams({
                token: IVotes(address(aSummerToken)),
                timelock: timelockA,
                votingDelay: VOTING_DELAY,
                votingPeriod: VOTING_PERIOD,
                proposalThreshold: PROPOSAL_THRESHOLD,
                quorumFraction: QUORUM_FRACTION,
                initialWhitelistGuardian: whitelistGuardian,
                endpoint: address(endpoints[aEid]),
                proposalChainId: governanceChainId // Set to a different chain ID
            });

        ExposedSummerGovernor wrongChainGovernor = new ExposedSummerGovernor(
            params
        );

        vm.prank(address(governorA));
        aSummerToken.setDecayManager(address(wrongChainGovernor), true);

        // Ensure Alice has enough tokens to meet the proposal threshold
        deal(
            address(aSummerToken),
            alice,
            wrongChainGovernor.proposalThreshold()
        );
        vm.prank(alice);
        aSummerToken.delegate(alice);
        vm.roll(block.number + 1);

        // Prepare proposal parameters
        (
            address[] memory targets,
            uint256[] memory values,
            bytes[] memory calldatas,
            string memory description
        ) = createProposalParams(address(aSummerToken));

        // Attempt to create a proposal, expecting it to revert
        vm.prank(alice);
        vm.expectRevert(
            abi.encodeWithSelector(
                SummerGovernorInvalidChain.selector,
                currentChainId,
                governanceChainId
            )
        );
        wrongChainGovernor.propose(targets, values, calldatas, description);

        vm.prank(address(wrongChainGovernor));
        aSummerToken.setDecayManager(address(governorA), true);
    }

    function test_ProposalFailsQuorumAfterDecay() public {
        // Setup: Mint tokens just above quorum threshold
        uint256 supply = 100000000 * 10 ** 18;
        uint256 quorumThreshold = getQuorumThreshold(supply);

        // Give multiple voters enough combined tokens to meet quorum
        uint256 aliceTokens = quorumThreshold / 2;
        uint256 bobTokens = quorumThreshold / 2;
        uint256 totalVotingPower = aliceTokens + bobTokens;

        vm.startPrank(address(timelockA));
        aSummerToken.mint(alice, aliceTokens);
        aSummerToken.mint(bob, bobTokens);
        aSummerToken.mint(charlie, supply - aliceTokens - bobTokens);
        vm.stopPrank();

        // Delegate voting power
        vm.prank(alice);
        aSummerToken.delegate(alice);
        vm.prank(bob);
        aSummerToken.delegate(bob);
        vm.roll(block.number + 1);

        // Verify initial combined voting power meets quorum
        uint256 initialAliceVotes = governorA.getVotes(alice, block.number - 1);
        uint256 initialBobVotes = governorA.getVotes(bob, block.number - 1);
        uint256 initialTotalVotes = initialAliceVotes + initialBobVotes;
        uint256 initialQuorum = governorA.quorum(block.number - 1);

        console.log("Initial Alice votes:", initialAliceVotes);
        console.log("Initial Bob votes:", initialBobVotes);
        console.log("Initial total votes:", initialTotalVotes);
        console.log("Initial quorum needed:", initialQuorum);

        assertTrue(
            initialTotalVotes >= initialQuorum,
            "Combined voting power should meet quorum initially"
        );

        // Move time beyond decay free window
        uint256 decayPeriod = aSummerToken.decayFreeWindow() + 30 days;
        vm.warp(block.timestamp + decayPeriod);
        vm.roll(block.number + 1);

        // Check decayed voting power
        uint256 decayedAliceVotes = governorA.getVotes(alice, block.number - 1);
        uint256 decayedBobVotes = governorA.getVotes(bob, block.number - 1);
        uint256 decayedTotalVotes = decayedAliceVotes + decayedBobVotes;
        uint256 quorumAfterDecay = governorA.quorum(block.number - 1);

        console.log("Decayed Alice votes:", decayedAliceVotes);
        console.log("Decayed Bob votes:", decayedBobVotes);
        console.log("Decayed total votes:", decayedTotalVotes);
        console.log("Quorum needed after decay:", quorumAfterDecay);

        assertTrue(
            decayedTotalVotes < quorumAfterDecay,
            "Combined voting power should be below quorum after decay"
        );

        // Now create proposal with decayed weights
        vm.prank(alice);
        (
            address[] memory targets,
            uint256[] memory values,
            bytes[] memory calldatas,
            string memory description
        ) = createProposalParams(address(aSummerToken));

        uint256 proposalId = governorA.propose(
            targets,
            values,
            calldatas,
            description
        );

        // Move to voting period
        vm.roll(block.number + governorA.votingDelay() + 1);

        // Both voters vote in favor
        vm.prank(alice);
        governorA.castVote(proposalId, 1);
        vm.prank(bob);
        governorA.castVote(proposalId, 1);

        // Check final proposal votes
        (, uint256 finalForVotes, ) = governorA.proposalVotes(proposalId);
        uint256 finalQuorum = governorA.quorum(block.number - 1);

        console.log("Final for votes:", finalForVotes);
        console.log("Final quorum needed:", finalQuorum);

        assertTrue(
            finalForVotes < finalQuorum,
            "Proposal should not meet quorum with decayed votes"
        );

        // Move to end of voting period
        vm.roll(block.number + governorA.votingPeriod() + 1);

        // Verify proposal is defeated due to lost quorum
        assertEq(
            uint256(governorA.state(proposalId)),
            uint256(IGovernor.ProposalState.Defeated),
            "Proposal should be defeated due to insufficient quorum"
        );
    }

    function getQuorumThreshold(uint256 supply) public pure returns (uint256) {
        return (supply * QUORUM_FRACTION) / 100;
    }

    function createProposalAndVote(
        address proposer,
        uint8 aliceVote,
        uint8 bobVote,
        uint8 charlieVote,
        uint8 davidVote
    ) internal returns (uint256) {
        vm.roll(block.number + 1); // Ensure a new block for the proposal
        vm.prank(proposer);
        (uint256 proposalId, ) = createProposal();

        // Add a check here to ensure the proposal is created successfully
        require(proposalId != 0, "Proposal creation failed");

        vm.roll(block.number + governorA.votingDelay() + 1);

        vm.prank(alice);
        governorA.castVote(proposalId, aliceVote);
        vm.prank(bob);
        governorA.castVote(proposalId, bobVote);
        vm.prank(charlie);
        governorA.castVote(proposalId, charlieVote);
        vm.prank(david);
        governorA.castVote(proposalId, davidVote);

        return proposalId;
    }

    /*
     * @dev Creates a proposal for testing purposes.
     * @return proposalId The ID of the created proposal.
     * @return descriptionHash The hash of the proposal description.
     */
    function createProposal() internal returns (uint256, bytes32) {
        (
            address[] memory targets,
            uint256[] memory values,
            bytes[] memory calldatas,
            string memory description
        ) = createProposalParams(address(aSummerToken));

        // Add a unique identifier to the description to ensure unique proposals
        description = string(
            abi.encodePacked(description, " - ", block.number)
        );

        uint256 proposalId = governorA.propose(
            targets,
            values,
            calldatas,
            description
        );

        return (proposalId, hashDescription(description));
    }

    /*
     * @dev Creates parameters for a proposal.
     * @return targets The target addresses for the proposal.
     * @return values The values to be sent with the proposal.
     * @return calldatas The function call data for the proposal.
     * @return description The description of the proposal.
     */
    function createProposalParams(
        address tokenAddress
    )
        internal
        view
        returns (
            address[] memory,
            uint256[] memory,
            bytes[] memory,
            string memory
        )
    {
        address[] memory targets = new address[](1);
        targets[0] = tokenAddress;
        uint256[] memory values = new uint256[](1);
        values[0] = 0;
        bytes[] memory calldatas = new bytes[](1);
        calldatas[0] = abi.encodeWithSignature(
            "transfer(address,uint256)",
            bob,
            100
        );
        string memory description = "Transfer 100 tokens to Bob";

        return (targets, values, calldatas, description);
    }

    /*
     * @dev Hashes the description of a proposal.
     * @param description The description to hash.
     * @return The keccak256 hash of the description.
     */
    function hashDescription(
        string memory description
    ) internal pure returns (bytes32) {
        return keccak256(bytes(description));
    }

<<<<<<< HEAD
    function test_DecayUpdateOnPropose() public {
        // Setup
        vm.startPrank(address(timelockA));
        aSummerToken.mint(alice, governorA.proposalThreshold());
        vm.stopPrank();

        vm.prank(alice);
        aSummerToken.delegate(alice);
        vm.roll(block.number + 1);

        // Verify decay update is called when proposing
        vm.expectCall(
            address(aSummerToken),
            abi.encodeWithSelector(
                ISummerToken.updateDecayFactor.selector,
                alice
            )
        );

        vm.prank(alice);
        createProposal();
    }

    function test_DecayUpdateOnVote() public {
        // Setup proposal
        vm.startPrank(address(timelockA));
        aSummerToken.mint(alice, governorA.proposalThreshold());
        aSummerToken.mint(bob, governorA.proposalThreshold());
        vm.stopPrank();

        vm.prank(alice);
        aSummerToken.delegate(alice);
        vm.prank(bob);
        aSummerToken.delegate(bob);
        vm.roll(block.number + 1);

        vm.prank(alice);
        (uint256 proposalId, ) = createProposal();

        // Move to voting period
        vm.roll(block.number + governorA.votingDelay() + 1);

        // Verify decay update is called when voting
        vm.expectCall(
            address(aSummerToken),
            abi.encodeWithSelector(ISummerToken.updateDecayFactor.selector, bob)
        );

        vm.prank(bob);
        governorA.castVote(proposalId, 1);
    }

    function test_DecayUpdateOnExecute() public {
        // Setup with sufficient balance for execution
        uint256 initialBalance = governorA.proposalThreshold() * 2;
        vm.startPrank(address(timelockA));
        aSummerToken.mint(alice, initialBalance);
        aSummerToken.mint(address(timelockA), 1000); // Add balance for transfer
        vm.stopPrank();

=======
    function testVestingWalletVotingPower() public {
        // Initial setup
        uint256 vestingAmount = 500000 * 10 ** 18;
        uint256 directAmount = 1000000 * 10 ** 18;
        uint256 additionalAmount = 100000 * 10 ** 18;
        address _bob = address(0xb0b);

        vm.prank(_bob);
        // Bob delegates to himself - even if he has no tokens yet, he will have voting power after Cas 5 test is
        // finished
        aSummerToken.delegate(_bob);

        // Mint initial tokens to timelockA
        vm.startPrank(address(timelockA));
        aSummerToken.mint(address(timelockA), vestingAmount * 2); // Extra for additional tests
        vm.stopPrank();

        // Case 1: Create vesting wallet and transfer initial tokens
        vm.startPrank(address(timelockA));
        aSummerToken.createVestingWallet(
            alice,
            vestingAmount,
            new uint256[](0),
            ISummerVestingWallet.VestingType.TeamVesting
        );
        aSummerToken.mint(alice, directAmount);
        vm.stopPrank();

        address vestingWalletAddress = aSummerToken.vestingWallets(alice);
        SummerVestingWallet vestingWallet = SummerVestingWallet(
            payable(vestingWalletAddress)
        );

        // Alice delegates to herself
>>>>>>> bb6b6c2c
        vm.prank(alice);
        aSummerToken.delegate(alice);
        vm.roll(block.number + 1);

<<<<<<< HEAD
        vm.prank(alice);
        (
            address[] memory targets,
            uint256[] memory values,
            bytes[] memory calldatas,
            string memory description
        ) = createProposalParams(address(aSummerToken));

        uint256 proposalId = governorA.propose(
            targets,
            values,
            calldatas,
            description
        );

        // Vote and move to execution
        vm.warp(block.timestamp + governorA.votingDelay() + 1);
        vm.roll(block.number + governorA.votingDelay() + 1);

        vm.prank(alice);
        governorA.castVote(proposalId, 1);

        vm.warp(block.timestamp + governorA.votingPeriod() + 1);
        vm.roll(block.number + governorA.votingPeriod() + 1);

        governorA.queue(
            targets,
            values,
            calldatas,
            keccak256(bytes(description))
        );
        vm.warp(block.timestamp + timelockA.getMinDelay() + 1);

        // Verify decay update is called when executing
        vm.expectCall(
            address(aSummerToken),
            abi.encodeWithSelector(ISummerToken.updateDecayFactor.selector, bob)
        );

        vm.prank(bob);
        governorA.execute(
            targets,
            values,
            calldatas,
            keccak256(bytes(description))
        );
    }

    function test_DecayUpdateOnCancel() public {
        // Setup and create proposal
        vm.startPrank(address(timelockA));
        aSummerToken.mint(alice, governorA.proposalThreshold());
        vm.stopPrank();

        vm.prank(alice);
        aSummerToken.delegate(alice);
        vm.roll(block.number + 1);

        vm.startPrank(alice);
        (uint256 proposalId, bytes32 descriptionHash) = createProposal();
        (
            address[] memory targets,
            uint256[] memory values,
            bytes[] memory calldatas,

        ) = createProposalParams(address(aSummerToken));

        // Verify decay update is called when cancelling
        vm.expectCall(
            address(aSummerToken),
            abi.encodeWithSelector(
                ISummerToken.updateDecayFactor.selector,
                alice
            )
        );

        governorA.cancel(targets, values, calldatas, descriptionHash);
        vm.stopPrank();
    }

    function test_DecayFactorUpdatesCorrectly() public {
        uint256 initialBalance = governorA.proposalThreshold() * 10;
        vm.startPrank(address(timelockA));
        aSummerToken.mint(alice, initialBalance);
        vm.stopPrank();

        vm.prank(alice);
        aSummerToken.delegate(alice);
        vm.roll(block.number + 1);

        // Get initial decay factor
        uint256 initialDecayFactor = aSummerToken.getDecayFactor(alice);

        // Create proposal
        vm.prank(alice);
        createProposal();

        vm.warp(block.timestamp + aSummerToken.decayFreeWindow() + 30 days);

        // Check decay factor after proposal
        uint256 decayFactorAfterProposal = aSummerToken.getDecayFactor(alice);

        assertLt(
            decayFactorAfterProposal,
            initialDecayFactor,
            "Decay factor should decrease after proposal creation"
        );

        console.log("Initial decay factor:", initialDecayFactor);
        console.log("Decay factor after proposal:", decayFactorAfterProposal);
=======
        // Check initial state
        uint256 aliceVotingPower = governorA.getVotes(alice, block.number - 1);
        uint256 vestingWalletVotingPower = governorA.getVotes(
            vestingWalletAddress,
            block.number - 1
        );
        assertEq(
            vestingWalletVotingPower,
            0,
            "Vesting wallet should have 0 voting power"
        );
        assertEq(
            aliceVotingPower,
            vestingAmount + directAmount,
            "Alice should have voting power from both direct and vesting tokens"
        );

        // Case 2: Transfer from Alice to vesting wallet (should not change voting power)
        vm.startPrank(alice);
        aSummerToken.transfer(vestingWalletAddress, 100000 * 10 ** 18);
        vm.roll(block.number + 1);

        uint256 newAliceVotingPower = governorA.getVotes(
            alice,
            block.number - 1
        );
        assertEq(
            newAliceVotingPower,
            aliceVotingPower,
            "Alice's voting power should not change when transferring to own vesting wallet"
        );

        // Case 3: Transfer from another address to vesting wallet
        vm.startPrank(address(timelockA));
        aSummerToken.transfer(vestingWalletAddress, additionalAmount);
        vm.roll(block.number + 1);

        uint256 updatedAliceVotingPower = governorA.getVotes(
            alice,
            block.number - 1
        );
        assertEq(
            updatedAliceVotingPower,
            newAliceVotingPower + additionalAmount,
            "Alice's voting power should increase when vesting wallet receives tokens from others"
        );

        // Case 4: Transfer from vesting wallet to beneficiary (Alice)
        // First, let's make the tokens vestable
        vm.warp(block.timestamp + 365 days);
        uint256 vestableAmount = vestingWallet.vestedAmount(
            address(aSummerToken),
            SafeCast.toUint64(block.timestamp)
        );
        vm.startPrank(alice);
        vestingWallet.release(address(aSummerToken));
        // aSummerToken.transfer(alice, vestableAmount);
        vm.roll(block.number + 1);

        uint256 afterClaimVotingPower = governorA.getVotes(
            alice,
            block.number - 1
        );
        assertEq(
            afterClaimVotingPower,
            updatedAliceVotingPower,
            "Alice's voting power should not change when claiming vested tokens"
        );

        // Case 5: Transfer from vesting wallet to third party (Bob)
        vm.startPrank(vestingWalletAddress);
        uint256 transferAmount = 25000 * 10 ** 18;
        aSummerToken.transfer(_bob, transferAmount);
        vm.roll(block.number + 1);

        uint256 finalAliceVotingPower = governorA.getVotes(
            alice,
            block.number - 1
        );
        uint256 bobVotingPower = governorA.getVotes(_bob, block.number - 1);
        assertEq(
            finalAliceVotingPower,
            afterClaimVotingPower - transferAmount,
            "Alice's voting power should decrease when vesting wallet transfers to third party"
        );
        assertEq(
            bobVotingPower,
            transferAmount,
            "Bob should receive voting power from vesting wallet transfer"
        );
>>>>>>> bb6b6c2c
    }
}<|MERGE_RESOLUTION|>--- conflicted
+++ resolved
@@ -1787,7 +1787,6 @@
         return keccak256(bytes(description));
     }
 
-<<<<<<< HEAD
     function test_DecayUpdateOnPropose() public {
         // Setup
         vm.startPrank(address(timelockA));
@@ -1811,44 +1810,6 @@
         createProposal();
     }
 
-    function test_DecayUpdateOnVote() public {
-        // Setup proposal
-        vm.startPrank(address(timelockA));
-        aSummerToken.mint(alice, governorA.proposalThreshold());
-        aSummerToken.mint(bob, governorA.proposalThreshold());
-        vm.stopPrank();
-
-        vm.prank(alice);
-        aSummerToken.delegate(alice);
-        vm.prank(bob);
-        aSummerToken.delegate(bob);
-        vm.roll(block.number + 1);
-
-        vm.prank(alice);
-        (uint256 proposalId, ) = createProposal();
-
-        // Move to voting period
-        vm.roll(block.number + governorA.votingDelay() + 1);
-
-        // Verify decay update is called when voting
-        vm.expectCall(
-            address(aSummerToken),
-            abi.encodeWithSelector(ISummerToken.updateDecayFactor.selector, bob)
-        );
-
-        vm.prank(bob);
-        governorA.castVote(proposalId, 1);
-    }
-
-    function test_DecayUpdateOnExecute() public {
-        // Setup with sufficient balance for execution
-        uint256 initialBalance = governorA.proposalThreshold() * 2;
-        vm.startPrank(address(timelockA));
-        aSummerToken.mint(alice, initialBalance);
-        aSummerToken.mint(address(timelockA), 1000); // Add balance for transfer
-        vm.stopPrank();
-
-=======
     function testVestingWalletVotingPower() public {
         // Initial setup
         uint256 vestingAmount = 500000 * 10 ** 18;
@@ -1883,12 +1844,64 @@
         );
 
         // Alice delegates to herself
->>>>>>> bb6b6c2c
         vm.prank(alice);
         aSummerToken.delegate(alice);
         vm.roll(block.number + 1);
 
-<<<<<<< HEAD
+        // Verify decay update is called when proposing
+        vm.expectCall(
+            address(aSummerToken),
+            abi.encodeWithSelector(
+                ISummerToken.updateDecayFactor.selector,
+                alice
+            )
+        );
+
+        vm.prank(alice);
+        createProposal();
+    }
+
+    function test_DecayUpdateOnVote() public {
+        // Setup proposal
+        vm.startPrank(address(timelockA));
+        aSummerToken.mint(alice, governorA.proposalThreshold());
+        aSummerToken.mint(bob, governorA.proposalThreshold());
+        vm.stopPrank();
+
+        vm.prank(alice);
+        aSummerToken.delegate(alice);
+        vm.prank(bob);
+        aSummerToken.delegate(bob);
+        vm.roll(block.number + 1);
+
+        vm.prank(alice);
+        (uint256 proposalId, ) = createProposal();
+
+        // Move to voting period
+        vm.roll(block.number + governorA.votingDelay() + 1);
+
+        // Verify decay update is called when voting
+        vm.expectCall(
+            address(aSummerToken),
+            abi.encodeWithSelector(ISummerToken.updateDecayFactor.selector, bob)
+        );
+
+        vm.prank(bob);
+        governorA.castVote(proposalId, 1);
+    }
+
+    function test_DecayUpdateOnExecute() public {
+        // Setup with sufficient balance for execution
+        uint256 initialBalance = governorA.proposalThreshold() * 2;
+        vm.startPrank(address(timelockA));
+        aSummerToken.mint(alice, initialBalance);
+        aSummerToken.mint(address(timelockA), 1000); // Add balance for transfer
+        vm.stopPrank();
+
+        vm.prank(alice);
+        aSummerToken.delegate(alice);
+        vm.roll(block.number + 1);
+
         vm.prank(alice);
         (
             address[] memory targets,
@@ -1999,97 +2012,5 @@
 
         console.log("Initial decay factor:", initialDecayFactor);
         console.log("Decay factor after proposal:", decayFactorAfterProposal);
-=======
-        // Check initial state
-        uint256 aliceVotingPower = governorA.getVotes(alice, block.number - 1);
-        uint256 vestingWalletVotingPower = governorA.getVotes(
-            vestingWalletAddress,
-            block.number - 1
-        );
-        assertEq(
-            vestingWalletVotingPower,
-            0,
-            "Vesting wallet should have 0 voting power"
-        );
-        assertEq(
-            aliceVotingPower,
-            vestingAmount + directAmount,
-            "Alice should have voting power from both direct and vesting tokens"
-        );
-
-        // Case 2: Transfer from Alice to vesting wallet (should not change voting power)
-        vm.startPrank(alice);
-        aSummerToken.transfer(vestingWalletAddress, 100000 * 10 ** 18);
-        vm.roll(block.number + 1);
-
-        uint256 newAliceVotingPower = governorA.getVotes(
-            alice,
-            block.number - 1
-        );
-        assertEq(
-            newAliceVotingPower,
-            aliceVotingPower,
-            "Alice's voting power should not change when transferring to own vesting wallet"
-        );
-
-        // Case 3: Transfer from another address to vesting wallet
-        vm.startPrank(address(timelockA));
-        aSummerToken.transfer(vestingWalletAddress, additionalAmount);
-        vm.roll(block.number + 1);
-
-        uint256 updatedAliceVotingPower = governorA.getVotes(
-            alice,
-            block.number - 1
-        );
-        assertEq(
-            updatedAliceVotingPower,
-            newAliceVotingPower + additionalAmount,
-            "Alice's voting power should increase when vesting wallet receives tokens from others"
-        );
-
-        // Case 4: Transfer from vesting wallet to beneficiary (Alice)
-        // First, let's make the tokens vestable
-        vm.warp(block.timestamp + 365 days);
-        uint256 vestableAmount = vestingWallet.vestedAmount(
-            address(aSummerToken),
-            SafeCast.toUint64(block.timestamp)
-        );
-        vm.startPrank(alice);
-        vestingWallet.release(address(aSummerToken));
-        // aSummerToken.transfer(alice, vestableAmount);
-        vm.roll(block.number + 1);
-
-        uint256 afterClaimVotingPower = governorA.getVotes(
-            alice,
-            block.number - 1
-        );
-        assertEq(
-            afterClaimVotingPower,
-            updatedAliceVotingPower,
-            "Alice's voting power should not change when claiming vested tokens"
-        );
-
-        // Case 5: Transfer from vesting wallet to third party (Bob)
-        vm.startPrank(vestingWalletAddress);
-        uint256 transferAmount = 25000 * 10 ** 18;
-        aSummerToken.transfer(_bob, transferAmount);
-        vm.roll(block.number + 1);
-
-        uint256 finalAliceVotingPower = governorA.getVotes(
-            alice,
-            block.number - 1
-        );
-        uint256 bobVotingPower = governorA.getVotes(_bob, block.number - 1);
-        assertEq(
-            finalAliceVotingPower,
-            afterClaimVotingPower - transferAmount,
-            "Alice's voting power should decrease when vesting wallet transfers to third party"
-        );
-        assertEq(
-            bobVotingPower,
-            transferAmount,
-            "Bob should receive voting power from vesting wallet transfer"
-        );
->>>>>>> bb6b6c2c
     }
 }