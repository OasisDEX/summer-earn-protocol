--- conflicted
+++ resolved
@@ -135,11 +135,8 @@
         vm.label(address(governorA), "SummerGovernor");
         vm.label(address(governorB), "SummerGovernor");
 
-<<<<<<< HEAD
         vm.prank(owner);
-=======
         enableTransfers();
->>>>>>> 9d4c56bb
         changeTokensOwnership(address(timelockA), address(timelockB));
 
         timelockA.grantRole(timelockA.PROPOSER_ROLE(), address(governorA));
