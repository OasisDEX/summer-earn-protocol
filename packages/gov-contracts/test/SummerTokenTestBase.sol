--- conflicted
+++ resolved
@@ -124,12 +124,9 @@
                 transferEnableDate: block.timestamp + 1 days,
                 maxSupply: INITIAL_SUPPLY * 10 ** 18,
                 initialSupply: INITIAL_SUPPLY * 10 ** 18,
-<<<<<<< HEAD
                 hubChainId: 31337
-=======
                 peerEndpointIds: new uint32[](0),
                 peerAddresses: new address[](0)
->>>>>>> 8c5776c2
             });
 
         ISummerToken.TokenParams memory tokenParamsB = ISummerToken
@@ -146,12 +143,9 @@
                 transferEnableDate: block.timestamp + 1 days,
                 maxSupply: INITIAL_SUPPLY * 10 ** 18,
                 initialSupply: 0,
-<<<<<<< HEAD
                 hubChainId: 31338
-=======
                 peerEndpointIds: new uint32[](0),
                 peerAddresses: new address[](0)
->>>>>>> 8c5776c2
             });
 
         vm.label(owner, "Owner");
