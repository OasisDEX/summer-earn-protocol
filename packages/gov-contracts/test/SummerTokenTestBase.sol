// SPDX-License-Identifier: BUSL-1.1
pragma solidity 0.8.28;

import {SummerToken} from "../src/contracts/SummerToken.sol";
import {ISummerToken} from "../src/interfaces/ISummerToken.sol";

import {EnforcedOptionParam, IOAppOptionsType3} from "@layerzerolabs/oapp-evm/contracts/oapp/libs/OAppOptionsType3.sol";
import {OptionsBuilder} from "@layerzerolabs/oapp-evm/contracts/oapp/libs/OptionsBuilder.sol";

import {MessagingFee, MessagingReceipt} from "@layerzerolabs/oft-evm/contracts/OFTCore.sol";
import {IOFT, OFTReceipt, SendParam} from "@layerzerolabs/oft-evm/contracts/interfaces/IOFT.sol";
import {TimelockController} from "@openzeppelin/contracts/governance/TimelockController.sol";

import {OFTComposeMsgCodec} from "@layerzerolabs/oft-evm/contracts/libs/OFTComposeMsgCodec.sol";
import {OFTMsgCodec} from "@layerzerolabs/oft-evm/contracts/libs/OFTMsgCodec.sol";
import {TestHelperOz5} from "@layerzerolabs/test-devtools-evm-foundry/contracts/TestHelperOz5.sol";
import {Test, console} from "forge-std/Test.sol";
import {VotingDecayLibrary} from "@summerfi/voting-decay/VotingDecayLibrary.sol";
import {ProtocolAccessManager} from "@summerfi/access-contracts/contracts/ProtocolAccessManager.sol";
import {MockSummerGovernor} from "./MockSummerGovernor.sol";

contract SummerTokenTestBase is TestHelperOz5 {
    using OptionsBuilder for bytes;

    uint32 public aEid = 1;
    uint32 public bEid = 2;

    SummerToken public aSummerToken;
    SummerToken public bSummerToken;

    TimelockController public timelockA;
    TimelockController public timelockB;

    address public lzEndpointA;
    address public lzEndpointB;

    address public owner = address(this);

    ProtocolAccessManager public accessManagerA;
    ProtocolAccessManager public accessManagerB;
    MockSummerGovernor public mockGovernor;

    /// @notice Initial decay rate per second (approximately 10% per year)
    /// @dev Calculated as (0.1e18 / (365 * 24 * 60 * 60))
    uint256 internal constant INITIAL_DECAY_RATE_PER_SECOND = 3.1709792e9;
    uint40 public constant INITIAL_DECAY_FREE_WINDOW = 30 days;

    uint256 constant INITIAL_SUPPLY = 1000000000;

    function setUp() public virtual override {
        super.setUp();
        initializeTokenTests();
    }

    function enableTransfers() public {
        uint256 transferEnableDate = aSummerToken.transferEnableDate() + 1;
        vm.warp(transferEnableDate);
        vm.prank(summerGovernor);
        aSummerToken.enableTransfers();
        vm.prank(summerGovernor);
        bSummerToken.enableTransfers();
    }

    function initializeTokenTests() public {
        setUpEndpoints(2, LibraryType.UltraLightNode);

        mockGovernor = new MockSummerGovernor();

        lzEndpointA = address(endpoints[aEid]);
        lzEndpointB = address(endpoints[bEid]);
        vm.label(lzEndpointA, "LayerZero Endpoint A");
        vm.label(lzEndpointB, "LayerZero Endpoint B");

        address[] memory proposers = new address[](1);
        proposers[0] = address(this);
        address[] memory executors = new address[](1);
        executors[0] = address(0);
        timelockA = new TimelockController(
            1 days,
            proposers,
            executors,
            address(this)
        );
        timelockB = new TimelockController(
            1 days,
            proposers,
            executors,
            address(this)
        );

        accessManagerA = new ProtocolAccessManager(address(timelockA));
        accessManagerB = new ProtocolAccessManager(address(timelockB));
        vm.label(address(timelockA), "TimelockController A");
        vm.label(address(timelockB), "TimelockController B");

        ISummerToken.TokenParams memory tokenParamsA = ISummerToken
            .TokenParams({
                name: "SummerToken A",
                symbol: "SUMMERA",
                lzEndpoint: lzEndpointA,
<<<<<<< HEAD
                // Changed in inheriting test suites
                owner: owner,
                accessManager: address(accessManagerA),
                decayManager: address(mockGovernor),
                initialDecayFreeWindow: INITIAL_DECAY_FREE_WINDOW,
                initialDecayRate: INITIAL_DECAY_RATE_PER_SECOND,
                initialDecayFunction: VotingDecayLibrary.DecayFunction.Linear
=======
                governor: summerGovernor,
                transferEnableDate: block.timestamp + 1 days
>>>>>>> 9d4c56bb
            });

        ISummerToken.TokenParams memory tokenParamsB = ISummerToken
            .TokenParams({
                name: "SummerToken B",
                symbol: "SUMMERB",
                lzEndpoint: lzEndpointB,
<<<<<<< HEAD
                // Changed in inheriting test suites
                owner: owner,
                accessManager: address(accessManagerB),
                decayManager: address(mockGovernor),
                initialDecayFreeWindow: INITIAL_DECAY_FREE_WINDOW,
                initialDecayRate: INITIAL_DECAY_RATE_PER_SECOND,
                initialDecayFunction: VotingDecayLibrary.DecayFunction.Linear
=======
                governor: summerGovernor,
                transferEnableDate: block.timestamp + 1 days
>>>>>>> 9d4c56bb
            });

        vm.label(owner, "Owner");

        vm.startPrank(owner);
        aSummerToken = new SummerToken(tokenParamsA);
        bSummerToken = new SummerToken(tokenParamsB);
        vm.stopPrank();

        // Config and wire the tokens
        address[] memory tokens = new address[](2);
        tokens[0] = address(aSummerToken);
        tokens[1] = address(bSummerToken);

        this.wireOApps(tokens);
    }

    function changeTokensOwnership(
        address _newOwnerA,
        address _newOwnerB
    ) public {
        aSummerToken.transferOwnership(_newOwnerA);
        bSummerToken.transferOwnership(_newOwnerB);
    }
}

// Mock contract for OFT compose testing
contract OFTComposerMock {
    address public from;
    bytes32 public guid;
    bytes public message;
    address public executor;
    bytes public extraData;

    function lzCompose(
        address _from,
        bytes32 _guid,
        bytes calldata _message,
        address _executor,
        bytes calldata
    ) external payable {
        from = _from;
        guid = _guid;
        message = _message;
        executor = _executor;
        extraData = _message; // We set extraData to the message for testing
    }
}<|MERGE_RESOLUTION|>--- conflicted
+++ resolved
@@ -98,7 +98,6 @@
                 name: "SummerToken A",
                 symbol: "SUMMERA",
                 lzEndpoint: lzEndpointA,
-<<<<<<< HEAD
                 // Changed in inheriting test suites
                 owner: owner,
                 accessManager: address(accessManagerA),
@@ -106,10 +105,8 @@
                 initialDecayFreeWindow: INITIAL_DECAY_FREE_WINDOW,
                 initialDecayRate: INITIAL_DECAY_RATE_PER_SECOND,
                 initialDecayFunction: VotingDecayLibrary.DecayFunction.Linear
-=======
                 governor: summerGovernor,
                 transferEnableDate: block.timestamp + 1 days
->>>>>>> 9d4c56bb
             });
 
         ISummerToken.TokenParams memory tokenParamsB = ISummerToken
@@ -117,7 +114,6 @@
                 name: "SummerToken B",
                 symbol: "SUMMERB",
                 lzEndpoint: lzEndpointB,
-<<<<<<< HEAD
                 // Changed in inheriting test suites
                 owner: owner,
                 accessManager: address(accessManagerB),
@@ -125,10 +121,8 @@
                 initialDecayFreeWindow: INITIAL_DECAY_FREE_WINDOW,
                 initialDecayRate: INITIAL_DECAY_RATE_PER_SECOND,
                 initialDecayFunction: VotingDecayLibrary.DecayFunction.Linear
-=======
                 governor: summerGovernor,
                 transferEnableDate: block.timestamp + 1 days
->>>>>>> 9d4c56bb
             });
 
         vm.label(owner, "Owner");
