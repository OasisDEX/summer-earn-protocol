--- conflicted
+++ resolved
@@ -355,7 +355,6 @@
         bSummerToken.burnFrom(owner, amount);
     }
 
-<<<<<<< HEAD
     function test_VotingUnitsAfterUnstake() public {
         uint256 amount = 100 ether;
         uint256 partialStakeAmount = 40 ether;
@@ -472,10 +471,6 @@
         uint256 decayPeriod = aSummerToken.decayFreeWindow() + 30 days;
         vm.warp(block.timestamp + decayPeriod);
         vm.roll(block.number + 1000);
-
-        // // Force decay update
-        // vm.prank(address(mockGovernor));
-        // aSummerToken.updateDecayFactor(user1);
 
         // Check current votes (should be decayed)
         uint256 currentVotes = aSummerToken.getVotes(user1);
@@ -513,7 +508,6 @@
             noDecayVotes,
             furtherDecayedVotes,
             "Votes should not decay during the decay free window"
-=======
     function test_WhitelistTransfers() public {
         uint256 amount = 1000 * 10 ** 18;
 
@@ -595,7 +589,6 @@
         assertEq(
             bSummerToken.balanceOf(owner),
             (INITIAL_SUPPLY * 10 ** 18) - amount
->>>>>>> 9d4c56bb
         );
     }
 }