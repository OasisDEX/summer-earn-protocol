// SPDX-License-Identifier: BUSL-1.1
pragma solidity 0.8.28;

import {SummerVestingWallet} from "../contracts/SummerVestingWallet.sol";
import {IERC20} from "@openzeppelin/contracts/interfaces/IERC20.sol";
import {IERC20Permit} from "@openzeppelin/contracts/token/ERC20/extensions/IERC20Permit.sol";
import {ISummerTokenErrors} from "../errors/ISummerTokenErrors.sol";
import {VotingDecayLibrary} from "@summerfi/voting-decay/VotingDecayLibrary.sol";
import {IGovernanceRewardsManager} from "./IGovernanceRewardsManager.sol";
import {IVotes} from "@openzeppelin/contracts/governance/extensions/GovernorVotes.sol";
<<<<<<< HEAD
import {Percentage} from "@summerfi/percentage-solidity/contracts/Percentage.sol";

=======
import {IOFT} from "@layerzerolabs/oft-evm/contracts/interfaces/IOFT.sol";
>>>>>>> 4c9f1544
/**
 * @title ISummerToken
 * @dev Interface for the Summer governance token, combining ERC20, permit functionality,
 * and voting decay mechanisms
 */
interface ISummerToken is
    IOFT,
    IERC20,
    IERC20Permit,
    ISummerTokenErrors,
    IVotes
{
    /*//////////////////////////////////////////////////////////////
                                STRUCTS
    //////////////////////////////////////////////////////////////*/

    /*
     * @dev Struct for the token parameters
     * @param name The name of the token
     * @param symbol The symbol of the token
     * @param lzEndpoint The LayerZero endpoint address
     * @param owner The owner address
     * @param accessManager The access manager address
     * @param initialDecayFreeWindow The initial decay free window in seconds
     * @param initialDecayRate The initial decay rate
     * @param initialDecayFunction The initial decay function
     * @param governor The governor address
     * @param transferEnableDate The transfer enable date
     * @param maxSupply The maximum supply of the token
     * @param initialSupply The initial supply of the token
     * @param hubChainId The chain ID of the hub chain
     * @param peerEndpointIds Array of chain IDs for peers
     * @param peerAddresses Array of peer addresses corresponding to chainIds
     */
    struct TokenParams {
        string name;
        string symbol;
        address lzEndpoint;
        // Update from deployer address after deployment
        address initialOwner;
        address accessManager;
        uint40 initialDecayFreeWindow;
        Percentage initialYearlyDecayRate;
        VotingDecayLibrary.DecayFunction initialDecayFunction;
        uint256 transferEnableDate;
        uint256 maxSupply;
        uint256 initialSupply;
        uint32 hubChainId;
        uint32[] peerEndpointIds; // Array of chain IDs for peers
        address[] peerAddresses; // Array of peer addresses corresponding to chainIds
    }

    /*//////////////////////////////////////////////////////////////
                                ERRORS
    //////////////////////////////////////////////////////////////*/

    /*
     * @dev Error thrown when the chain is not the hub chain
     * @param chainId The chain ID
     * @param hubChainId The hub chain ID
     */
    error NotHubChain(uint256 chainId, uint256 hubChainId);

    /**
     * @notice Error thrown when transfers are not allowed
     */
    error TransferNotAllowed();

    /**
     * @notice Error thrown when transfers cannot be enabled yet
     */
    error TransfersCannotBeEnabledYet();

    /**
     * @notice Error thrown when transfers are already enabled
     */
    error TransfersAlreadyEnabled();

    /**
     * @notice Error thrown when the address length is invalid
     */
    error InvalidAddressLength();

    /*//////////////////////////////////////////////////////////////
                                EVENTS
    //////////////////////////////////////////////////////////////*/

    /**
     * @notice Emitted when transfers are enabled
     */
    event TransfersEnabled();

    /**
     * @notice Error thrown when invalid peer arrays are provided
     */
    error SummerTokenInvalidPeerArrays();

    /**
     * @notice Emitted when an address is whitelisted
     * @param account The address of the whitelisted account
     */
    event AddressWhitelisted(address indexed account);

    /**
     * @notice Emitted when an address is removed from the whitelist
     * @param account The address of the removed account
     */
    event AddressRemovedFromWhitelist(address indexed account);

    /*//////////////////////////////////////////////////////////////
                            EXTERNAL FUNCTIONS
    //////////////////////////////////////////////////////////////*/

    /**
     * @notice Returns the decay free window
     * @return The decay free window in seconds
     */
    function getDecayFreeWindow() external view returns (uint40);

    /**
     * @notice Returns the yearly decay rate as a percentage
     * @return The yearly decay rate as a Percentage type
     * @dev This returns the annualized rate using simple multiplication rather than
     * compound interest calculation for clarity and predictability
     */
    function getDecayRatePerYear() external view returns (Percentage);

    /**
     * @notice Returns the decay factor for an account
     * @param account The address to get the decay factor for
     * @return The decay factor for the account
     */
    function getDecayFactor(address account) external view returns (uint256);

    /**
     * @notice Returns the current votes for an account with decay factor applied
     * @param account The address to get votes for
     * @return The current voting power after applying the decay factor
     * @dev This function:
     * 1. Gets the raw votes using ERC20Votes' _getVotes
     * 2. Applies the decay factor from VotingDecayManager
     * @custom:relationship-to-votingdecay
     * - Uses VotingDecayManager.getVotingPower() to apply decay
     * - Decay factor is determined by:
     *   - Time since last update
     *   - Delegation chain (up to MAX_DELEGATION_DEPTH)
     *   - Current decayRatePerSecond and decayFreeWindow
     */
    function getVotes(address account) external view returns (uint256);

    /**
     * @notice Updates the decay factor for a specific account
     * @param account The address of the account to update
     * @dev Can only be called by the governor
     */
    function updateDecayFactor(address account) external;

    /**
     * @notice Sets the yearly decay rate for voting power decay
     * @param newYearlyRate The new decay rate per year as a Percentage
     * @dev Can only be called by the governor
     * @dev The rate is converted internally to a per-second rate using simple division
     */
    function setDecayRatePerYear(Percentage newYearlyRate) external;

    /**
     * @notice Sets the decay-free window duration
     * @param newWindow The new decay-free window duration in seconds
     * @dev Can only be called by the governor
     */
    function setDecayFreeWindow(uint40 newWindow) external;

    /**
     * @notice Sets the decay function type
     * @param newFunction The new decay function to use
     * @dev Can only be called by the governor
     */
    function setDecayFunction(
        VotingDecayLibrary.DecayFunction newFunction
    ) external;

    /**
     * @notice Enables transfers
     */
    function enableTransfers() external;

    /**
     * @notice Adds an address to the whitelist
     * @param account The address to add to the whitelist
     */
    function addToWhitelist(address account) external;

    /**
     * @notice Removes an address from the whitelist
     * @param account The address to remove from the whitelist
     */
    function removeFromWhitelist(address account) external;

    /**
     * @notice Returns the address of the rewards manager contract
     * @return The address of the rewards manager
     */
    function rewardsManager() external view returns (IGovernanceRewardsManager);

    /**
     * @notice Gets the length of the delegation chain for an account
     * @param account The address to check delegation chain for
     * @return The length of the delegation chain (0 for self-delegated or invalid chains)
     */
    function getDelegationChainLength(
        address account
    ) external view returns (uint256);
}<|MERGE_RESOLUTION|>--- conflicted
+++ resolved
@@ -8,12 +8,9 @@
 import {VotingDecayLibrary} from "@summerfi/voting-decay/VotingDecayLibrary.sol";
 import {IGovernanceRewardsManager} from "./IGovernanceRewardsManager.sol";
 import {IVotes} from "@openzeppelin/contracts/governance/extensions/GovernorVotes.sol";
-<<<<<<< HEAD
 import {Percentage} from "@summerfi/percentage-solidity/contracts/Percentage.sol";
-
-=======
 import {IOFT} from "@layerzerolabs/oft-evm/contracts/interfaces/IOFT.sol";
->>>>>>> 4c9f1544
+
 /**
  * @title ISummerToken
  * @dev Interface for the Summer governance token, combining ERC20, permit functionality,
@@ -35,7 +32,7 @@
      * @param name The name of the token
      * @param symbol The symbol of the token
      * @param lzEndpoint The LayerZero endpoint address
-     * @param owner The owner address
+     * @param initialOwner The owner address
      * @param accessManager The access manager address
      * @param initialDecayFreeWindow The initial decay free window in seconds
      * @param initialDecayRate The initial decay rate
