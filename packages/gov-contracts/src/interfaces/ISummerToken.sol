// SPDX-License-Identifier: BUSL-1.1
pragma solidity 0.8.28;

import {SummerVestingWallet} from "../contracts/SummerVestingWallet.sol";
import {IERC20} from "@openzeppelin/contracts/interfaces/IERC20.sol";
import {IERC20Permit} from "@openzeppelin/contracts/token/ERC20/extensions/IERC20Permit.sol";
import {ISummerTokenErrors} from "../errors/ISummerTokenErrors.sol";
import {VotingDecayLibrary} from "@summerfi/voting-decay/VotingDecayLibrary.sol";
import {IGovernanceRewardsManager} from "./IGovernanceRewardsManager.sol";
import {IVotes} from "@openzeppelin/contracts/governance/extensions/GovernorVotes.sol";

/**
 * @title ISummerToken
 * @dev Interface for the Summer governance token, combining ERC20, permit functionality,
 * and voting decay mechanisms
 */
interface ISummerToken is IERC20, IERC20Permit, ISummerTokenErrors, IVotes {
    /*//////////////////////////////////////////////////////////////
                                STRUCTS
    //////////////////////////////////////////////////////////////*/

    /*
     * @dev Struct for the token parameters
     * @param name The name of the token
     * @param symbol The symbol of the token
     * @param lzEndpoint The LayerZero endpoint address
     * @param owner The owner address
     * @param accessManager The access manager address
     * @param initialDecayFreeWindow The initial decay free window in seconds
     * @param initialDecayRate The initial decay rate
     * @param initialDecayFunction The initial decay function
     * @param governor The governor address
     * @param transferEnableDate The transfer enable date
     * @param maxSupply The maximum supply of the token
     * @param initialSupply The initial supply of the token
<<<<<<< HEAD
     * @param hubChainId The chain ID of the hub chain
=======
     * @param peerEndpointIds Array of chain IDs for peers
     * @param peerAddresses Array of peer addresses corresponding to chainIds
>>>>>>> 8c5776c2
     */
    struct TokenParams {
        string name;
        string symbol;
        address lzEndpoint;
        // Update from deployer address after deployment
        address owner;
        address accessManager;
        uint40 initialDecayFreeWindow;
        uint256 initialDecayRate;
        VotingDecayLibrary.DecayFunction initialDecayFunction;
        uint256 transferEnableDate;
        uint256 maxSupply;
        uint256 initialSupply;
<<<<<<< HEAD
        uint32 hubChainId;
=======
        uint32[] peerEndpointIds; // Array of chain IDs for peers
        address[] peerAddresses; // Array of peer addresses corresponding to chainIds
>>>>>>> 8c5776c2
    }

    /*//////////////////////////////////////////////////////////////
                                ERRORS
    //////////////////////////////////////////////////////////////*/

    /*
     * @dev Error thrown when the chain is not the hub chain
     * @param chainId The chain ID
     * @param hubChainId The hub chain ID
     */
    error NotHubChain(uint256 chainId, uint256 hubChainId);

    /**
     * @notice Error thrown when transfers are not allowed
     */
    error TransferNotAllowed();

    /**
     * @notice Error thrown when transfers cannot be enabled yet
     */
    error TransfersCannotBeEnabledYet();

    /**
     * @notice Error thrown when transfers are already enabled
     */
    error TransfersAlreadyEnabled();

    /*//////////////////////////////////////////////////////////////
                                EVENTS
    //////////////////////////////////////////////////////////////*/

    /**
     * @notice Emitted when transfers are enabled
     */
    event TransfersEnabled();

    /**
     * @notice Error thrown when invalid peer arrays are provided
     */
    error SummerTokenInvalidPeerArrays();

    /**
     * @notice Emitted when an address is whitelisted
     * @param account The address of the whitelisted account
     */
    event AddressWhitelisted(address indexed account);

    /**
     * @notice Emitted when an address is removed from the whitelist
     * @param account The address of the removed account
     */
    event AddressRemovedFromWhitelist(address indexed account);

    /*//////////////////////////////////////////////////////////////
                            EXTERNAL FUNCTIONS
    //////////////////////////////////////////////////////////////*/

    /**
     * @notice Returns the decay free window
     * @return The decay free window in seconds
     */
    function getDecayFreeWindow() external view returns (uint40);

    /**
     * @notice Returns the decay factor for an account
     * @param account The address to get the decay factor for
     * @return The decay factor for the account
     */
    function getDecayFactor(address account) external view returns (uint256);

    /**
     * @notice Returns the current votes for an account with decay factor applied
     * @param account The address to get votes for
     * @return The current voting power after applying the decay factor
     * @dev This function:
     * 1. Gets the raw votes using ERC20Votes' _getVotes
     * 2. Applies the decay factor from VotingDecayManager
     * @custom:relationship-to-votingdecay
     * - Uses VotingDecayManager.getVotingPower() to apply decay
     * - Decay factor is determined by:
     *   - Time since last update
     *   - Delegation chain (up to MAX_DELEGATION_DEPTH)
     *   - Current decayRatePerSecond and decayFreeWindow
     */
    function getVotes(address account) external view returns (uint256);

    /**
     * @notice Updates the decay factor for a specific account
     * @param account The address of the account to update
     * @dev Can only be called by the governor
     */
    function updateDecayFactor(address account) external;

    /**
     * @notice Sets the decay rate per second for voting power decay
     * @param newRatePerSecond The new decay rate per second
     * @dev Can only be called by the governor
     */
    function setDecayRatePerSecond(uint256 newRatePerSecond) external;

    /**
     * @notice Sets the decay-free window duration
     * @param newWindow The new decay-free window duration in seconds
     * @dev Can only be called by the governor
     */
    function setDecayFreeWindow(uint40 newWindow) external;

    /**
     * @notice Sets the decay function type
     * @param newFunction The new decay function to use
     * @dev Can only be called by the governor
     */
    function setDecayFunction(
        VotingDecayLibrary.DecayFunction newFunction
    ) external;

    /**
     * @notice Enables transfers
     */
    function enableTransfers() external;

    /**
     * @notice Adds an address to the whitelist
     * @param account The address to add to the whitelist
     */
    function addToWhitelist(address account) external;

    /**
     * @notice Removes an address from the whitelist
     * @param account The address to remove from the whitelist
     */
    function removeFromWhitelist(address account) external;

    /**
     * @notice Returns the address of the rewards manager contract
     * @return The address of the rewards manager
     */
    function rewardsManager() external view returns (IGovernanceRewardsManager);
}<|MERGE_RESOLUTION|>--- conflicted
+++ resolved
@@ -33,12 +33,9 @@
      * @param transferEnableDate The transfer enable date
      * @param maxSupply The maximum supply of the token
      * @param initialSupply The initial supply of the token
-<<<<<<< HEAD
      * @param hubChainId The chain ID of the hub chain
-=======
      * @param peerEndpointIds Array of chain IDs for peers
      * @param peerAddresses Array of peer addresses corresponding to chainIds
->>>>>>> 8c5776c2
      */
     struct TokenParams {
         string name;
@@ -53,12 +50,9 @@
         uint256 transferEnableDate;
         uint256 maxSupply;
         uint256 initialSupply;
-<<<<<<< HEAD
         uint32 hubChainId;
-=======
         uint32[] peerEndpointIds; // Array of chain IDs for peers
         address[] peerAddresses; // Array of peer addresses corresponding to chainIds
->>>>>>> 8c5776c2
     }
 
     /*//////////////////////////////////////////////////////////////
