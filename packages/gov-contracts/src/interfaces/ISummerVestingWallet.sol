--- conflicted
+++ resolved
@@ -93,10 +93,6 @@
     /// @dev Thrown when the goal array length is invalid
     error InvalidGoalArrayLength();
 
-<<<<<<< HEAD
-    /// @dev Thrown when the token is invalid
-    error InvalidToken();
-=======
     /// @dev Thrown when the token address is invalid
     error InvalidToken(address token);
 
@@ -108,5 +104,4 @@
 
     /// @dev Emitted when unvested tokens are recalled
     event UnvestedTokensRecalled(uint256 unvestedTokens);
->>>>>>> c64bcad3
 }