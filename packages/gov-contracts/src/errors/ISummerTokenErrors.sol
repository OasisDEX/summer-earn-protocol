--- conflicted
+++ resolved
@@ -2,11 +2,9 @@
 pragma solidity 0.8.28;
 
 import {ISummerVestingWallet} from "../interfaces/ISummerVestingWallet.sol";
-<<<<<<< HEAD
 
-=======
->>>>>>> 4c9f1544
-/* @title ISummerTokenErrors
+/**
+ * @title ISummerTokenErrors
  * @notice Interface defining custom errors for the SummerToken contract
  */
 interface ISummerTokenErrors {
