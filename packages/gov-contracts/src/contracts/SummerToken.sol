--- conflicted
+++ resolved
@@ -23,12 +23,9 @@
 import {SummerVestingWallet} from "./SummerVestingWallet.sol";
 import {DecayController} from "./DecayController.sol";
 import {IGovernanceRewardsManager} from "../interfaces/IGovernanceRewardsManager.sol";
-<<<<<<< HEAD
 import {IOFT, SendParam, OFTReceipt, MessagingReceipt, MessagingFee} from "@layerzerolabs/oft-evm/contracts/interfaces/IOFT.sol";
-=======
 import {Constants} from "@summerfi/constants/Constants.sol";
 import {Percentage} from "@summerfi/percentage-solidity/contracts/Percentage.sol";
->>>>>>> e35e80fe
 
 /**
  * @title SummerToken
@@ -111,9 +108,7 @@
         DecayController(address(this))
         Ownable(params.initialOwner)
     {
-<<<<<<< HEAD
         hubChainId = params.hubChainId;
-=======
         _validateDecayRate(params.initialYearlyDecayRate);
         _validateDecayFreeWindow(params.initialDecayFreeWindow);
 
@@ -121,7 +116,6 @@
         uint256 perSecondRate = Percentage.unwrap(
             params.initialYearlyDecayRate
         ) / SECONDS_PER_YEAR;
->>>>>>> e35e80fe
 
         decayState.initialize(
             params.initialDecayFreeWindow,
@@ -137,12 +131,15 @@
         _setRewardsManager(address(rewardsManager));
 
         transferEnableDate = params.transferEnableDate;
-<<<<<<< HEAD
-        vestingWalletFactory = new SummerVestingWalletFactory(address(this));
-        _mint(params.owner, params.initialSupply);
 
         // Initialize peers if provided
         _initializePeers(params.peerEndpointIds, params.peerAddresses);
+
+        vestingWalletFactory = new SummerVestingWalletFactory(
+            address(this),
+            params.accessManager
+        );
+        _mint(params.initialOwner, params.initialSupply);
     }
 
     /**
@@ -167,13 +164,6 @@
                 bytes32(uint256(uint160(_peerAddresses[i])))
             );
         }
-=======
-        vestingWalletFactory = new SummerVestingWalletFactory(
-            address(this),
-            params.accessManager
-        );
-        _mint(params.initialOwner, params.initialSupply);
->>>>>>> e35e80fe
     }
 
     /*//////////////////////////////////////////////////////////////
@@ -342,15 +332,11 @@
      */
     function delegate(
         address delegatee
-<<<<<<< HEAD
     ) public override(IVotes, Votes) updateDecay(_msgSender()) onlyHubChain {
-=======
-    ) public override(IVotes, Votes) updateDecay(_msgSender()) {
         // Only initialize delegatee if they don't have decay info yet
         if (delegatee != address(0) && !decayState.hasDecayInfo(delegatee)) {
             decayState.initializeAccount(delegatee);
         }
->>>>>>> e35e80fe
         super.delegate(delegatee);
     }
 
