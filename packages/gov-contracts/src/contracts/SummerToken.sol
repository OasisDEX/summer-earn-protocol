--- conflicted
+++ resolved
@@ -31,13 +31,10 @@
     //////////////////////////////////////////////////////////////*/
 
     mapping(address owner => address vestingWallet) public vestingWallets;
-<<<<<<< HEAD
     mapping(address vestingWallet => address owner) public vestingWalletOwners;
-=======
     uint256 public immutable transferEnableDate;
     bool public transfersEnabled;
     mapping(address => bool) public whitelistedAddresses;
->>>>>>> 9d4c56bb
 
     /*//////////////////////////////////////////////////////////////
                                 CONSTRUCTOR
