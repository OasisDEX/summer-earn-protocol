--- conflicted
+++ resolved
@@ -1,10 +1,6 @@
 {
   "name": "@summerfi/summer-earn-protocol-subgraph",
-<<<<<<< HEAD
-  "version": "0.2.3-interval-fix",
-=======
   "version": "0.2.15-hourly-and-daily-checks",
->>>>>>> 4c9a1ad4
   "scripts": {
     "prepare:arbitrum": "mustache config/arbitrum.json subgraph.template.yaml > subgraph.yaml ",
     "prepare:base": "mustache config/base.json subgraph.template.yaml > subgraph.yaml ",
