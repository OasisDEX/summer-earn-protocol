{
  "name": "@summerfi/summer-earn-protocol-subgraph",
<<<<<<< HEAD
  "version": "1.1.7-sonic-test",
=======
  "version": "1.1.17-fix-array-index-out-of-bounds",
>>>>>>> b0765bb9
  "scripts": {
    "prepare:arbitrum": "mustache config/arbitrum.json subgraph.template.yaml > subgraph.yaml ",
    "prepare:base": "mustache config/base.json subgraph.template.yaml > subgraph.yaml ",
    "prepare:mainnet": "mustache config/mainnet.json subgraph.template.yaml > subgraph.yaml ",
    "prepare:sonic": "mustache config/sonic.json subgraph.template.yaml > subgraph.yaml ",
    "build:base": "pnpm run prepare:base && graph codegen && graph build",
    "build:arbitrum": "pnpm run prepare:arbitrum && graph codegen && graph build",
    "deploy:mainnet": "bash -c 'source ../../.env && pnpm prepare:mainnet && graph deploy summer-protocol --version-label $npm_package_version --node https://subgraphs.alchemy.com/api/subgraphs/deploy --deploy-key $DEPLOY_KEY --ipfs https://ipfs.satsuma.xyz'",
    "build:mainnet": "pnpm run prepare:mainnet && graph codegen && graph build",
    "build:sonic": "pnpm run prepare:sonic && graph codegen && graph build",
    "deploy:base": "bash -c 'source ../../.env && pnpm prepare:base && graph deploy summer-protocol-base --version-label $npm_package_version --node https://subgraphs.alchemy.com/api/subgraphs/deploy --deploy-key $DEPLOY_KEY --ipfs https://ipfs.satsuma.xyz'",
    "deploy:arbitrum": "bash -c 'source ../../.env && pnpm prepare:arbitrum && graph deploy summer-protocol-arbitrum --version-label $npm_package_version --node https://subgraphs.alchemy.com/api/subgraphs/deploy --deploy-key $DEPLOY_KEY --ipfs https://ipfs.satsuma.xyz'",
    "deploy:sonic": "bash -c 'source ../../.env && pnpm prepare:sonic && graph deploy summer-protocol-sonic --version-label $npm_package_version --node https://subgraphs.alchemy.com/api/subgraphs/deploy --deploy-key $DEPLOY_KEY --ipfs https://ipfs.satsuma.xyz'",
    "deploy:mainnet:local": "bash -c 'source ../../.env && pnpm prepare:mainnet && graph create summer-protocol-mainnet --node http://44.212.44.0:8020 && graph deploy summer-protocol-mainnet --node http://44.212.44.0:8020 --ipfs http://44.212.44.0:5001 --version-label $npm_package_version'",
    "deploy:arbitrum:local": "bash -c 'source ../../.env && pnpm prepare:arbitrum && graph create summer-protocol-arbitrum --node http://44.212.44.0:8020 && graph deploy summer-protocol-arbitrum --node http://44.212.44.0:8020 --ipfs http://44.212.44.0:5001 --version-label $npm_package_version'",
    "deploy:all": "pnpm run deploy:base && pnpm run deploy:arbitrum && pnpm run deploy:mainnet"
  },
  "devDependencies": {
    "@graphprotocol/graph-ts": "0.35.1",
    "@graphprotocol/graph-cli": "0.96.0",
    "mustache": "4.2.0"
  }
}<|MERGE_RESOLUTION|>--- conflicted
+++ resolved
@@ -1,10 +1,6 @@
 {
   "name": "@summerfi/summer-earn-protocol-subgraph",
-<<<<<<< HEAD
   "version": "1.1.7-sonic-test",
-=======
-  "version": "1.1.17-fix-array-index-out-of-bounds",
->>>>>>> b0765bb9
   "scripts": {
     "prepare:arbitrum": "mustache config/arbitrum.json subgraph.template.yaml > subgraph.yaml ",
     "prepare:base": "mustache config/base.json subgraph.template.yaml > subgraph.yaml ",
