--- conflicted
+++ resolved
@@ -189,8 +189,6 @@
   },
   {
     "type": "function",
-<<<<<<< HEAD
-=======
     "name": "getRewardFor",
     "inputs": [
       {
@@ -222,7 +220,6 @@
   },
   {
     "type": "function",
->>>>>>> 49388c8b
     "name": "getRewardForDuration",
     "inputs": [
       {
