--- conflicted
+++ resolved
@@ -189,8 +189,6 @@
   },
   {
     "type": "function",
-<<<<<<< HEAD
-=======
     "name": "getRewardFor",
     "inputs": [
       {
@@ -222,7 +220,6 @@
   },
   {
     "type": "function",
->>>>>>> 9aba68f7
     "name": "getRewardForDuration",
     "inputs": [
       {
