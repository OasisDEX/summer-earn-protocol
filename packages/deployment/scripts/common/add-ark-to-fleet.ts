--- conflicted
+++ resolved
@@ -3,7 +3,6 @@
 import fs from 'node:fs'
 import path from 'node:path'
 import prompts from 'prompts'
-<<<<<<< HEAD
 import { Address, keccak256, toBytes } from 'viem'
 import { BaseConfig, FleetConfig, FleetDeployment } from '../../types/config-types'
 import {
@@ -13,13 +12,8 @@
   getFleetDeploymentPath,
   loadFleetDeployment,
 } from './fleet-deployment-files-helpers'
-=======
-import { Address } from 'viem'
-import { BaseConfig } from '../../types/config-types'
+import { grantCommanderRole } from './grant-commander-role'
 import { GOVERNOR_ROLE } from './constants'
-import { getAvailableFleets } from './get-available-fleets'
->>>>>>> ef108aa2
-import { grantCommanderRole } from './grant-commander-role'
 
 /**
  * Adds the deployed Ark to a selected fleet.
