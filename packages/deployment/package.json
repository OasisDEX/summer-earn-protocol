--- conflicted
+++ resolved
@@ -46,11 +46,7 @@
     "@layerzerolabs/lz-v2-utilities": "^2.3.39",
     "@nomicfoundation/hardhat-foundry": "^1.1.2",
     "@nomicfoundation/hardhat-ignition": "^0.15.9",
-<<<<<<< HEAD
-    "@nomicfoundation/hardhat-ignition-viem": "^0.15.5",
-=======
     "@nomicfoundation/hardhat-ignition-viem": "^0.15.9",
->>>>>>> ef108aa2
     "@summerfi/access-contracts": "workspace:*",
     "@summerfi/constants": "workspace:*",
     "@summerfi/dependencies": "workspace:*",
