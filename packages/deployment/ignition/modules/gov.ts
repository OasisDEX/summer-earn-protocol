import { buildModule } from '@nomicfoundation/hardhat-ignition/modules'
import { ADDRESS_ZERO } from '../../scripts/common/constants'

/**
 * @dev Enum representing different types of voting power decay functions
 */
enum DecayType {
  Linear,
  Exponential,
}

const HUB_CHAIN_ID = 8453n // BASE

/**
 * @title Governance Module Deployment Script
 * @notice This module handles the deployment and initialization of the governance system
 *
 * @dev Deployment and initialization sequence:
 * 0. Deploy ProtocolAccessManager
 * 1. Deploy TimelockController (timelock for governance actions)
 * 2. Deploy SummerToken (governance token)
 * 3. Deploy SummerGovernor (governance logic)
 * 4. Configure contract relationships and permissions:
 *    - Transfer SummerToken ownership to TimelockController
 *    - Set SummerGovernor as decay manager for SummerToken
 *    - Grant PROPOSER, CANCELLER, and EXECUTOR roles to SummerGovernor in TimelockController
 *    - Configure ProtocolAccessManager permissions
 *    - Revoke deployer's temporary permissions
 *
 * Post-deployment security considerations:
 * - The TimelockController becomes the ultimate owner of the system
 * - The SummerGovernor can only execute actions through the TimelockController
 * - All administrative actions must go through the governance process
 */
export const GovModule = buildModule('GovModule', (m) => {
  const deployer = m.getAccount(0)
  const lzEndpoint = m.getParameter('lzEndpoint')
  const initialSupply = m.getParameter('initialSupply', '0')
  const peerEndpointIds = m.getParameter<number[]>('peerEndpointIds', [])
  const peerAddresses = m.getParameter<string[]>('peerAddresses', [])

  /**
   * @dev Step 0: Deploy ProtocolAccessManager
   * This contract manages access control for the protocol
   */
  const accessManager = m.contract('ProtocolAccessManager', [deployer])

  /**
   * @dev Step 1: Deploy SummerTimelockController
   * This contract adds a time delay to governance actions
   * Initially configured with:
   * - deployer as proposer (temporary)
   * - ADDRESS_ZERO as executor (anyone can execute)
   * - deployer as admin (temporary)
   */
  const MIN_DELAY = 86400n
  const TEMP_MIN_DELAY_DURING_TESTING = 300n // 5 minutes for testing
  const timelock = m.contract('SummerTimelockController', [
    TEMP_MIN_DELAY_DURING_TESTING,
    [deployer],
    [ADDRESS_ZERO],
    deployer,
    accessManager,
  ])

  /**
   * @dev Step 2: Deploy SummerToken
   * Initially configured with:
   * - TimelockController as owner (controls administrative functions like minting)
   * - deployer as decay manager (temporary, will be transferred to governor)
   * - Configured with initial decay parameters for voting power
   */
  const summerTokenParams = {
    name: 'SummerToken',
    symbol: 'SUMMER',
    lzEndpoint: lzEndpoint,
<<<<<<< HEAD
    initialOwner: deployer,
    accessManager: protocolAccessManagerAddress,
=======
    owner: deployer,
    accessManager: accessManager,
>>>>>>> 4c9f1544
    initialDecayFreeWindow: 30n * 24n * 60n * 60n, // 30 days
    initialDecayYearlyRate: 0.1e18, // ~10% per year
    initialDecayFunction: DecayType.Linear,
    transferEnableDate: 1731667188n,
    maxSupply: 1_000_000_000n * 10n ** 18n, // 1B tokens
    initialSupply: initialSupply,
    hubChainId: HUB_CHAIN_ID,
    peerEndpointIds: peerEndpointIds,
    peerAddresses: peerAddresses,
  }
  const summerToken = m.contract('SummerToken', [summerTokenParams])

  /**
   * @dev Step 3: Deploy SummerGovernor
   * This contract manages the governance process
   * - Integrates with SummerToken for voting power calculations
   * - On BASE chain (hubChainId == chainId):
   *   - Uses TimelockController for action execution
   *   - TimelockController owns the governor
   * - On satellite chains:
   *   - Governor executes actions directly
   *   - Governor owns itself
   */
  const summerGovernorDeployParams = {
    token: summerToken,
    timelock: timelock,
    accessManager: accessManager,
    // Note: Voting delay is set to 60 second to allow for testing
    votingDelay: 60n,
    // Note: Voting period is set to 10 minutes to allow for testing
    votingPeriod: 600n, // 10 minutes
    proposalThreshold: 10000n * 10n ** 18n,
    quorumFraction: 4n,
    endpoint: lzEndpoint,
    hubChainId: HUB_CHAIN_ID,
    peerEndpointIds: peerEndpointIds,
    peerAddresses: peerAddresses,
  }
  const summerGovernor = m.contract('SummerGovernor', [summerGovernorDeployParams])

  const rewardsRedeemer = m.contract('SummerRewardsRedeemer', [summerToken, accessManager])

  return {
    summerGovernor,
    summerToken,
    timelock,
    protocolAccessManager: accessManager,
    rewardsRedeemer,
  }
})

export type GovContracts = {
  summerGovernor: { address: string }
  summerToken: { address: string }
  timelock: { address: string }
  protocolAccessManager: { address: string }
  rewardsRedeemer: { address: string }
}<|MERGE_RESOLUTION|>--- conflicted
+++ resolved
@@ -74,13 +74,8 @@
     name: 'SummerToken',
     symbol: 'SUMMER',
     lzEndpoint: lzEndpoint,
-<<<<<<< HEAD
     initialOwner: deployer,
-    accessManager: protocolAccessManagerAddress,
-=======
-    owner: deployer,
     accessManager: accessManager,
->>>>>>> 4c9f1544
     initialDecayFreeWindow: 30n * 24n * 60n * 60n, // 30 days
     initialDecayYearlyRate: 0.1e18, // ~10% per year
     initialDecayFunction: DecayType.Linear,
