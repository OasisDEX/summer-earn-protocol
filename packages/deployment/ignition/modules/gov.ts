import { buildModule } from '@nomicfoundation/hardhat-ignition/modules'
import { ADDRESS_ZERO } from '../../scripts/common/constants'

/**
 * @dev Enum representing different types of voting power decay functions
 */
enum DecayType {
  Linear,
  Exponential,
}

const HUB_CHAIN_ID = 8453n

/**
 * @title Governance Module Deployment Script
 * @notice This module handles the deployment and initialization of the governance system
 *
 * @dev Deployment and initialization sequence:
 * 1. Deploy TimelockController (timelock for governance actions)
 * 2. Deploy SummerToken (governance token)
 * 3. Deploy SummerGovernor (governance logic)
 * 4. Configure contract relationships and permissions:
 *    - Transfer SummerToken ownership to TimelockController
 *    - Set SummerGovernor as decay manager for SummerToken
 *    - Grant PROPOSER, CANCELLER, and EXECUTOR roles to SummerGovernor in TimelockController
 *    - Configure ProtocolAccessManager permissions
 *    - Revoke deployer's temporary permissions
 *
 * Post-deployment security considerations:
 * - The TimelockController becomes the ultimate owner of the system
 * - The SummerGovernor can only execute actions through the TimelockController
 * - All administrative actions must go through the governance process
 */
export const GovModule = buildModule('GovModule', (m) => {
  const deployer = m.getAccount(0)
  const lzEndpoint = m.getParameter('lzEndpoint')
  const protocolAccessManagerAddress = m.getParameter('protocolAccessManager')
  const initialSupply = m.getParameter('initialSupply', '0')
  const peerEndpointIds = m.getParameter<number[]>('peerEndpointIds', [])
  const peerAddresses = m.getParameter<string[]>('peerAddresses', [])

  /**
   * @dev Step 1: Deploy SummerTimelockController
   * This contract adds a time delay to governance actions
   * Initially configured with:
   * - deployer as proposer (temporary)
   * - ADDRESS_ZERO as executor (anyone can execute)
   * - deployer as admin (temporary)
   */
  const MIN_DELAY = 86400n
  const TEMP_MIN_DELAY_DURING_TESTING = 300n // 5 minutes for testing
  const timelock = m.contract('SummerTimelockController', [
    TEMP_MIN_DELAY_DURING_TESTING,
    [deployer],
    [ADDRESS_ZERO],
    deployer,
    protocolAccessManagerAddress,
  ])

  /**
   * @dev Step 2: Deploy SummerToken
   * Initially configured with:
   * - TimelockController as owner (controls administrative functions like minting)
   * - deployer as decay manager (temporary, will be transferred to governor)
   * - Configured with initial decay parameters for voting power
   */
  const summerTokenParams = {
    name: 'SummerToken',
    symbol: 'SUMMER',
    lzEndpoint: lzEndpoint,
    owner: deployer,
    accessManager: protocolAccessManagerAddress,
    initialDecayFreeWindow: 30n * 24n * 60n * 60n, // 30 days
    initialDecayRate: 3.1709792e9, // ~10% per year
    initialDecayFunction: DecayType.Linear,
    transferEnableDate: 1731667188n,
    maxSupply: 1_000_000_000n * 10n ** 18n, // 1B tokens
    initialSupply: initialSupply,
<<<<<<< HEAD
    hubChainId: HUB_CHAIN_ID,
=======
    peerEndpointIds: peerEndpointIds,
    peerAddresses: peerAddresses,
>>>>>>> 8c5776c2
  }
  const summerToken = m.contract('SummerToken', [summerTokenParams])

  /**
   * @dev Step 3: Deploy SummerGovernor
   * This contract manages the governance process
   * - Integrates with SummerToken for voting power calculations
   * - On BASE chain (proposalChainId == chainId):
   *   - Uses TimelockController for action execution
   *   - TimelockController owns the governor
   * - On satellite chains:
   *   - Governor executes actions directly
   *   - Governor owns itself
   */
  const summerGovernorDeployParams = {
    token: summerToken,
    timelock: timelock,
    // Note: Voting delay is set to 60 second to allow for testing
    votingDelay: 60n,
    // Note: Voting period is set to 10 minutes to allow for testing
    votingPeriod: 600n, // 10 minutes
    proposalThreshold: 10000n * 10n ** 18n,
    quorumFraction: 4n,
    initialWhitelistGuardian: deployer,
    endpoint: lzEndpoint,
    hubChainId: HUB_CHAIN_ID,
    peerEndpointIds: peerEndpointIds,
    peerAddresses: peerAddresses,
  }
  const summerGovernor = m.contract('SummerGovernor', [summerGovernorDeployParams])

  return {
    summerGovernor,
    summerToken,
    timelock,
  }
})

export type GovContracts = {
  summerGovernor: { address: string }
  summerToken: { address: string }
  timelock: { address: string }
}<|MERGE_RESOLUTION|>--- conflicted
+++ resolved
@@ -9,7 +9,7 @@
   Exponential,
 }
 
-const HUB_CHAIN_ID = 8453n
+const HUB_CHAIN_ID = 8453n // BASE
 
 /**
  * @title Governance Module Deployment Script
@@ -76,12 +76,9 @@
     transferEnableDate: 1731667188n,
     maxSupply: 1_000_000_000n * 10n ** 18n, // 1B tokens
     initialSupply: initialSupply,
-<<<<<<< HEAD
     hubChainId: HUB_CHAIN_ID,
-=======
     peerEndpointIds: peerEndpointIds,
     peerAddresses: peerAddresses,
->>>>>>> 8c5776c2
   }
   const summerToken = m.contract('SummerToken', [summerTokenParams])
 
