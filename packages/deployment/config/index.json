{
  "base": {
    "deployedContracts": {
      "gov": {
        "summerGovernor": {
          "address": "0xBE5A4DD68c3526F32B454fE28C9909cA0601e9Fa"
        },
        "summerToken": {
          "address": "0x194f360D130F2393a5E9F3117A6a1B78aBEa1624"
        },
        "timelock": {
          "address": "0x447BF9d1485ABDc4C1778025DfdfbE8b894C3796"
        },
        "protocolAccessManager": {
          "address": "0xf389BCEa078acD9516414F5dabE3dDd5f7e39694"
        },
        "rewardsRedeemer": {
          "address": "0x54a2ea2B8f57D62c149ace01d7Ac1fd9A880B8dd"
        }
      },
      "buyAndBurn": {
        "buyAndBurn": {
          "address": "0x0000000000000000000000000000000000000000"
        }
      },
      "core": {
        "tipJar": {
          "address": "0xAd30bc7E40f13d88EDa608A5729d28151FcAA374"
        },
        "raft": {
          "address": "0xD1Bccfd8B32A5052a6873259c204CBA85510BC6E"
        },
        "configurationManager": {
          "address": "0x8ae7fbAeCfBDb21c28b1854272BB7A3a813e2A66"
        },
        "harborCommand": {
          "address": "0x09eb323dBFECB43fd746c607A9321dACdfB0140F"
        },
        "admiralsQuarters": {
          "address": "0x6A6295C8047Abf5aE8f8224a168F661e4F3Ac838"
        },
        "fleetCommanderRewardsManagerFactory": {
          "address": "0x83e1E5Ea1a7A5994486508bB7B7bA20f269dC90c"
        }
      }
    },
    "tokens": {
      "usdc": "0x833589fCD6eDb6E08f4c7C32D4f71b54bdA02913",
      "dai": "0x50c5725949A6F0c72E6C4a641F24049A917DB0Cb",
      "weth": "0x4200000000000000000000000000000000000006",
      "usds": "0x820C137fa70C8691f0e44Dc420a5e53c168921Dc",
      "stakedUsds": "0x5875eEE11Cf8398102FdAd704C9E96607675467a",
<<<<<<< HEAD
      "morpho": "0xBAa5CC21fd487B8Fcc2F632f3F4E8D37262a0842",
      "reul": "0xE08e1f00D388E201e48842E53fA96195568e6813"
=======
      "eurc": "0x60a3e35cc302bfa44cb288bc5a4f316fdb1adb42"
>>>>>>> d4643188
    },
    "common": {
      "initialSupply": "1000000000",
      "swapProvider": "0x111111125421ca6dc452d289314280a0f8842a65",
      "tipRate": "100",
      "layerZero": {
        "lzEndpoint": "0x1a44076050125825900e736c501f859c50fE728c",
        "eID": "30184"
      }
    },
    "protocolSpecific": {
      "aaveV3": {
        "pool": "0xA238Dd80C259a72e81d7e4664a9801593F98d1c5",
        "rewards": "0xf9cc4F0D883F1a1eb2c253bdb46c254Ca51E1F44"
      },
      "morpho": {
        "blue": "0xBBBBBbbBBb9cC5e90e3b3Af64bdAF62C37EEFFCb",
        "urdFactory": "0x7276454fc1cf9C408deeed722fd6b5E7A4CA25D8",
        "vaults": {
          "usdc": {
            "Moonwell_Flagship_USDC": "0xc1256Ae5FF1cf2719D4937adb3bbCCab2E00A2Ca",
            "Gauntlet_USDC_Core": "0xc0c5689e6f4D256E861F65465b691aeEcC0dEb12",
            "Gauntlet_USDC_Prime": "0xeE8F4eC5672F09119b96Ab6fB59C27E1b7e44b61",
            "Re7_USDC": "0x12AFDeFb2237a5963e7BAb3e2D46ad0eee70406e",
            "Steakhouse_USDC": "0xbeeF010f9cb27031ad51e3333f9aF9C6B1228183",
            "Spark_USDC": "0x7BfA7C4f149E7415b73bdeDfe609237e29CBF34A"
          },
          "eurc": {
            "Steakhouse_EURC": "0xBeEF086b8807Dc5E5A1740C5E3a7C4c366eA6ab5",
            "Gauntlet_EURC_Core": "0x1c155be6bC51F2c37d472d4C2Eba7a637806e122",
            "Moonwell_Flagship_EURC": "0xf24608E0CCb972b0b0f4A6446a0BBf58c701a026"
          }
        },
        "markets": {
          "usdc": {
            "wstETH_USDC": "0x13c42741a359ac4a8aa8287d2be109dcf28344484f91185f9a79bd5a805a55ae"
          },
          "dai": {
            "nomarket": "0x0000000000000000000000000000000000000000"
          },
          "usde": {
            "nomarket": "0x0000000000000000000000000000000000000000"
          },
          "usdt": {
            "nomarket": "0x0000000000000000000000000000000000000000"
          }
        }
      },
      "compoundV3": {
        "pools": {
          "usdc": {
            "cToken": "0xb125E6687d4313864e53df431d5425969c15Eb2F"
          }
        },
        "rewards": "0x123964802e6ABabBE1Bc9547D72Ef1B69B00A6b1"
      },
      "erc4626": {
        "usdc": {
          "Fluid": "0xf42f5795D9ac7e9D757dB633D693cD548Cfd9169"
        },
        "eurc": {
          "Fluid": "0x1943FA26360f038230442525Cf1B9125b5DCB401"
        }
      },
      "moonwell": {
        "pools": {
          "eurc": {
            "mToken": "0xb682c840B5F4FC58B20769E691A6fa1305A501a2"
          }
        },
        "comptroller": "0xfBb21d0380beE3312B33c4353c8936a0F13EF26C"
      },
      "sky": {
        "psm3": {
          "usdc": "0x1601843c5E9bC251A3272907010AFa41Fa18347E"
        }
      }
    }
  },
  "arbitrum": {
    "deployedContracts": {
      "gov": {
        "summerGovernor": {
          "address": "0xBE5A4DD68c3526F32B454fE28C9909cA0601e9Fa"
        },
        "summerToken": {
          "address": "0x194f360D130F2393a5E9F3117A6a1B78aBEa1624"
        },
        "timelock": {
          "address": "0x447BF9d1485ABDc4C1778025DfdfbE8b894C3796"
        },
        "protocolAccessManager": {
          "address": "0xf389BCEa078acD9516414F5dabE3dDd5f7e39694"
        },
        "rewardsRedeemer": {
          "address": "0x54a2ea2B8f57D62c149ace01d7Ac1fd9A880B8dd"
        }
      },
      "buyAndBurn": {
        "buyAndBurn": {
          "address": "0x0000000000000000000000000000000000000000"
        }
      },
      "core": {
        "tipJar": {
          "address": "0xBeB68a57dF8eD3CDAE8629C7c6E497eB1b6b1C47"
        },
        "raft": {
          "address": "0xD1Bccfd8B32A5052a6873259c204CBA85510BC6E"
        },
        "configurationManager": {
          "address": "0x8ae7fbAeCfBDb21c28b1854272BB7A3a813e2A66"
        },
        "harborCommand": {
          "address": "0x09eb323dBFECB43fd746c607A9321dACdfB0140F"
        },
        "admiralsQuarters": {
          "address": "0x8cF2D41dd29aDE7E4f7555887E06A5dbE1f988EF"
        },
        "fleetCommanderRewardsManagerFactory": {
          "address": "0x83e1E5Ea1a7A5994486508bB7B7bA20f269dC90c"
        }
      }
    },
    "tokens": {
      "usdc": "0xaf88d065e77c8cc2239327c5edb3a432268e5831",
      "dai": "0xDA10009cBd5D07dd0CeCc66161FC93D7c9000da1",
      "usde": "0x5d3a1ff2b6bab83b63cd9ad0787074081a52ef34",
      "usdt": "0xfd086bc7cd5c481dcc9c85ebe478a1c0b69fcbb9",
      "usdce": "0xFF970A61A04b1cA14834A43f5dE4533eBDDB5CC8",
      "weth": "0x82af49447d8a07e3bd95bd0d56f35241523fbab1",
      "morpho": "0x0000000000000000000000000000000000000000",
      "reul": "0x0000000000000000000000000000000000000000"
    },
    "common": {
      "initialSupply": "0",
      "swapProvider": "0x111111125421ca6dc452d289314280a0f8842a65",
      "tipRate": "100",
      "layerZero": {
        "eID": "30110",
        "lzEndpoint": "0x1a44076050125825900e736c501f859c50fE728c"
      }
    },
    "protocolSpecific": {
      "erc4626": {
        "usdc": {
          "Gearbox": "0x890A69EF363C9c7BdD5E36eb95Ceb569F63ACbF6",
          "Fluid": "0x1A996cb54bb95462040408C06122D45D6Cdb6096"
        },
        "usdce": {
          "Gearbox": "0xa76c604145D7394DEc36C49Af494C144Ff327861"
        },
        "usdt": {
          "Fluid": "0x4A03F37e7d3fC243e3f99341d36f4b829BEe5E03"
        }
      },
      "pendle": {
        "router": "0x888888888889758F76e7103c6CbF23ABbF58F946",
        "lp-oracle": "0x9a9fa8338dd5e5b2188006f1cd2ef26d921650c2",
        "markets": {
          "usde": {
            "marketAddresses": {
              "USDE_28Nov2024": "0x281fe15fd3e08a282f52d5cf09a4d13c3709e66d",
              "USDE_Karak_28Nov2024": "0x281fe15fd3e08a282f52d5cf09a4d13c3709e66d"
            },
            "swapInTokens": [
              {
                "token": "usdc",
                "oracle": "0x281fe15fd3e08a282f52d5cf09a4d13c3709e66d"
              }
            ]
          }
        }
      },
      "aaveV3": {
        "pool": "0x794a61358D6845594F94dc1DB02A252b5b4814aD",
        "rewards": "0x929EC64c34a17401F460460D4B9390518E5B473e"
      },
      "morpho": {
        "blue": "0x0000000000000000000000000000000000000000",
        "markets": {
          "usdc": {
            "nomarket": "0x0000000000000000000000000000000000000000"
          },
          "dai": {
            "nomarket": "0x0000000000000000000000000000000000000000"
          },
          "usde": {
            "nomarket": "0x0000000000000000000000000000000000000000"
          },
          "usdt": {
            "nomarket": "0x0000000000000000000000000000000000000000"
          },
          "usdce": {
            "nomarket": "0x0000000000000000000000000000000000000000"
          }
        }
      },
      "compoundV3": {
        "pools": {
          "usdc": {
            "cToken": "0x9c4ec768c28520B50860ea7a15bd7213a9fF58bf"
          },
          "usdce": {
            "cToken": "0xA5EDBDD9646f8dFF606d7448e414884C7d905dCA"
          },
          "usdt": {
            "cToken": "0xd98Be00b5D27fc98112BdE293e487f8D4cA57d07"
          }
        },
        "rewards": "0x88730d254A2f7e6AC8388c3198aFd694bA9f7fae"
      }
    }
  },
  "mainnet": {
    "deployedContracts": {
      "gov": {
        "summerGovernor": {
          "address": "0xBE5A4DD68c3526F32B454fE28C9909cA0601e9Fa"
        },
        "summerToken": {
          "address": "0x194f360D130F2393a5E9F3117A6a1B78aBEa1624"
        },
        "timelock": {
          "address": "0x447BF9d1485ABDc4C1778025DfdfbE8b894C3796"
        },
        "protocolAccessManager": {
          "address": "0xf389BCEa078acD9516414F5dabE3dDd5f7e39694"
        },
        "rewardsRedeemer": {
          "address": "0x54a2ea2B8f57D62c149ace01d7Ac1fd9A880B8dd"
        }
      },
      "buyAndBurn": {
        "buyAndBurn": {
          "address": "0x0000000000000000000000000000000000000000"
        }
      },
      "core": {
        "tipJar": {
          "address": "0x2d1A2637c3E0c80f31A91d0b6dbC5a107988a401"
        },
        "raft": {
          "address": "0xD1Bccfd8B32A5052a6873259c204CBA85510BC6E"
        },
        "configurationManager": {
          "address": "0x8ae7fbAeCfBDb21c28b1854272BB7A3a813e2A66"
        },
        "harborCommand": {
          "address": "0x09eb323dBFECB43fd746c607A9321dACdfB0140F"
        },
        "admiralsQuarters": {
          "address": "0x4758276018B944DFe320E98Da5C3f4c03c3a6BDB"
        },
        "fleetCommanderRewardsManagerFactory": {
          "address": "0x83e1E5Ea1a7A5994486508bB7B7bA20f269dC90c"
        }
      }
    },
    "tokens": {
      "usdc": "0xA0b86991c6218b36c1d19D4a2e9Eb0cE3606eB48",
      "weth": "0xc02aaa39b223fe8d0a0e5c4f27ead9083c756cc2",
      "usds": "0xdC035D45d973E3EC169d2276DDab16f1e407384F",
      "stakedUsds": "0xa3931d71877C0E7a3148CB7Eb4463524FEc27fbD",
      "usdt": "0xdac17f958d2ee523a2206206994597c13d831ec7",
      "morpho": "0x58D97B57BB95320F9a05dC918Aef65434969c2B2",
      "reul": "0xf3e621395fc714b90da337aa9108771597b4e696"
    },
    "common": {
      "initialSupply": "0",
      "swapProvider": "0x111111125421cA6dc452d289314280a0f8842A65",
      "tipRate": "100",
      "layerZero": {
        "eID": "30101",
        "lzEndpoint": "0x1a44076050125825900e736c501f859c50fE728c"
      }
    },
    "protocolSpecific": {
      "erc4626": {
        "usdc": {
          "Gearbox": "0xda00000035fef4082f78def6a8903bee419fbf8e",
          "Fluid": "0x9Fb7b4477576Fe5B32be4C1843aFB1e55F251B33",
          "Euler_Prime": "0x797DD80692c3b2dAdabCe8e30C07fDE5307D48a9",
          "Euler_Yield": "0xe0a80d35bB6618CBA260120b279d357978c42BCE",
          "Euler_Stablecoin_Maxi": "0xce45EF0414dE3516cAF1BCf937bF7F2Cf67873De"
        },
        "dai": {},
        "usde": {},
        "usdt": {
          "Gearbox": "0x05a811275fe9b4de503b3311f51edf6a856d936e",
          "Fluid": "0x5C20B550819128074FD538Edf79791733ccEdd18",
          "Euler_Prime": "0x313603FA690301b0CaeEf8069c065862f9162162",
          "Euler_Yield": "0x7c280DBDEf569e96c7919251bD2B0edF0734C5A8"
        },
        "usdce": {},
        "weth": {
          "Gearbox": "0xda0002859b2d05f66a753d8241fcde8623f26f4f",
          "Fluid": "0x90551c1795392094FE6D29B758EcCD233cFAa260",
          "Euler_Prime": "0xD8b27CF359b7D15710a5BE299AF6e7Bf904984C2"
        }
      },
      "pendle": {
        "router": "0x0000000000000000000000000000000000000000",
        "lp-oracle": "0x0000000000000000000000000000000000000000",
        "markets": {
          "usdc": {
            "marketAddresses": {},
            "swapInTokens": []
          },
          "dai": {
            "marketAddresses": {},
            "swapInTokens": []
          },
          "usde": {
            "marketAddresses": {},
            "swapInTokens": []
          },
          "usdt": {
            "marketAddresses": {},
            "swapInTokens": []
          },
          "usdce": {
            "marketAddresses": {},
            "swapInTokens": []
          }
        }
      },
      "aaveV3": {
        "pool": "0x87870Bca3F3fD6335C3F4ce8392D69350B4fA4E2",
        "rewards": "0x8164Cc65827dcFe994AB23944CBC90e0aa80bFcb"
      },
      "spark": {
        "pool": "0xC13e21B648A5Ee794902342038FF3aDAB66BE987",
        "rewards": "0x4370D3b6C9588E02ce9D22e684387859c7Ff5b34"
      },
      "morpho": {
        "blue": "0x0000000000000000000000000000000000000000",
        "urdFactory": "0x9baA51245CDD28D8D74Afe8B3959b616E9ee7c8D",
        "vaults": {
          "usdc": {
            "Gauntlet_USDC_Core": "0x8eB67A509616cd6A7c1B3c8C21D48FF57df3d458",
            "Flagship_USDC": "0x186514400e52270cef3D80e1c6F8d10A75d47344",
            "Steakhouse": "0xBEEF01735c132Ada46AA9aA4c54623cAA92A64CB",
            "Gauntlet_USDC_Prime": "0xdd0f28e19C1780eb6396170735D45153D261490d",
            "RE7_USDC": "0x60d715515d4411f7F43e4206dc5d4a3677f0eC78",
            "Smokehouse_USDC": "0xBEeFFF209270748ddd194831b3fa287a5386f5bC"
          },
          "dai": {},
          "usde": {},
          "usdt": {
            "Flagship_USDT": "0x2C25f6C25770fFEC5959D34B94Bf898865e5D6b1",
            "Steakhouse_USDT": "0xbEef047a543E45807105E51A8BBEFCc5950fcfBa",
            "Gauntlet_USDT_Prime": "0x8CB3649114051cA5119141a34C200D65dc0Faa73",
            "RE7_USDT": "0x95EeF579155cd2C5510F312c8fA39208c3Be01a8",
            "Smokehouse_USDT": "0xA0804346780b4c2e3bE118ac957D1DB82F9d7484"
          },
          "usdce": {},
          "weth": {
            "Gauntlet_WETH_Prime": "0x2371e134e3455e0593363cBF89d3b6cf53740618",
            "Re7_WETH": "0x78Fc2c2eD1A4cDb5402365934aE5648aDAd094d0",
            "Steakhouse_WETH": "0xBEEf050ecd6a16c4e7bfFbB52Ebba7846C4b8cD4"
          }
        },
        "markets": {
          "usdc": {},
          "dai": {},
          "usde": {},
          "usdt": {},
          "usdce": {}
        }
      },
      "compoundV3": {
        "pools": {
          "usdc": {
            "cToken": "0xc3d688B66703497DAA19211EEdff47f25384cdc3"
          },
          "dai": {
            "cToken": "0x0000000000000000000000000000000000000000"
          },
          "usde": {
            "cToken": "0x0000000000000000000000000000000000000000"
          },
          "usdt": {
            "cToken": "0x3Afdc9BCA9213A35503b077a6072F3D0d5AB0840"
          },
          "usdce": {
            "cToken": "0x0000000000000000000000000000000000000000"
          },
          "weth": {
            "cToken": "0xA17581A9E3356d9A858b789D68B4d866e593aE94"
          }
        },
        "rewards": "0x1B0e765F6224C21223AeA2af16c1C46E38885a40"
      },
      "sky": {
        "psmLite": {
          "usdc": "0xA188EEC8F81263234dA3622A406892F3D630f98c",
          "dai": "0x0000000000000000000000000000000000000000",
          "usde": "0x0000000000000000000000000000000000000000",
          "usdt": "0x0000000000000000000000000000000000000000",
          "usdce": "0x0000000000000000000000000000000000000000"
        }
      }
    }
  }
}<|MERGE_RESOLUTION|>--- conflicted
+++ resolved
@@ -50,12 +50,9 @@
       "weth": "0x4200000000000000000000000000000000000006",
       "usds": "0x820C137fa70C8691f0e44Dc420a5e53c168921Dc",
       "stakedUsds": "0x5875eEE11Cf8398102FdAd704C9E96607675467a",
-<<<<<<< HEAD
       "morpho": "0xBAa5CC21fd487B8Fcc2F632f3F4E8D37262a0842",
-      "reul": "0xE08e1f00D388E201e48842E53fA96195568e6813"
-=======
+      "reul": "0xE08e1f00D388E201e48842E53fA96195568e6813",
       "eurc": "0x60a3e35cc302bfa44cb288bc5a4f316fdb1adb42"
->>>>>>> d4643188
     },
     "common": {
       "initialSupply": "1000000000",
