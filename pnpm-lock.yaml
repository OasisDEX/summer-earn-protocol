--- conflicted
+++ resolved
@@ -200,11 +200,7 @@
         specifier: ^0.15.9
         version: 0.15.9(@nomicfoundation/hardhat-verify@2.0.9)(hardhat@2.22.18)
       '@nomicfoundation/hardhat-ignition-viem':
-<<<<<<< HEAD
-        specifier: ^0.15.5
-=======
         specifier: ^0.15.9
->>>>>>> ef108aa2
         version: 0.15.9(@nomicfoundation/hardhat-ignition@0.15.9)(@nomicfoundation/hardhat-viem@2.0.3)(@nomicfoundation/ignition-core@0.15.9)(hardhat@2.22.18)(viem@2.9.19)
       '@summerfi/access-contracts':
         specifier: workspace:*
@@ -249,11 +245,7 @@
         specifier: ^2.4.9
         version: 2.4.9
       hardhat:
-<<<<<<< HEAD
-        specifier: ^2.22.8
-=======
         specifier: ^2.22.14
->>>>>>> ef108aa2
         version: 2.22.18(ts-node@10.9.2)(typescript@5.5.4)
       hardhat-contract-sizer:
         specifier: ^2.10.0
