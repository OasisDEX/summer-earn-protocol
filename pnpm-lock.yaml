--- conflicted
+++ resolved
@@ -121,11 +121,7 @@
         version: 0.15.5(@nomicfoundation/hardhat-verify@2.0.12)(hardhat@2.22.8)
       '@nomicfoundation/hardhat-ignition-viem':
         specifier: 0.15.5
-<<<<<<< HEAD
-        version: 0.15.5(@nomicfoundation/hardhat-ignition@0.15.5)(@nomicfoundation/hardhat-viem@2.0.6)(@nomicfoundation/ignition-core@0.15.10)(hardhat@2.22.8)(viem@2.9.19)
-=======
         version: 0.15.5(@nomicfoundation/hardhat-ignition@0.15.5)(@nomicfoundation/hardhat-viem@2.0.6)(@nomicfoundation/ignition-core@0.15.10)(hardhat@2.22.8)(viem@2.21.55)
->>>>>>> 4711e292
       '@summerfi/access-contracts':
         specifier: workspace:*
         version: link:../access-contracts
@@ -225,11 +221,7 @@
         version: 0.15.10(@nomicfoundation/hardhat-verify@2.0.12)(hardhat@2.22.14)
       '@nomicfoundation/hardhat-ignition-viem':
         specifier: 0.15.10
-<<<<<<< HEAD
-        version: 0.15.10(@nomicfoundation/hardhat-ignition@0.15.9)(@nomicfoundation/hardhat-viem@2.0.6)(@nomicfoundation/ignition-core@0.15.10)(hardhat@2.22.14)(viem@2.9.19)
-=======
         version: 0.15.10(@nomicfoundation/hardhat-ignition@0.15.10)(@nomicfoundation/hardhat-viem@2.0.6)(@nomicfoundation/ignition-core@0.15.10)(hardhat@2.22.14)(viem@2.21.55)
->>>>>>> 4711e292
       '@nomicfoundation/hardhat-verify':
         specifier: 2.0.12
         version: 2.0.12(hardhat@2.22.14)
@@ -426,11 +418,7 @@
         version: 0.15.5(@nomicfoundation/hardhat-verify@2.0.12)(hardhat@2.22.8)
       '@nomicfoundation/hardhat-ignition-viem':
         specifier: 0.15.5
-<<<<<<< HEAD
-        version: 0.15.5(@nomicfoundation/hardhat-ignition@0.15.5)(@nomicfoundation/hardhat-viem@2.0.6)(@nomicfoundation/ignition-core@0.15.10)(hardhat@2.22.8)(viem@2.9.19)
-=======
         version: 0.15.5(@nomicfoundation/hardhat-ignition@0.15.5)(@nomicfoundation/hardhat-viem@2.0.6)(@nomicfoundation/ignition-core@0.15.10)(hardhat@2.22.8)(viem@2.21.55)
->>>>>>> 4711e292
       '@summerfi/access-contracts':
         specifier: workspace:*
         version: link:../access-contracts
@@ -497,11 +485,7 @@
         version: 29.7.0(@types/node@20.12.7)
       ts-jest:
         specifier: 29.1.2
-<<<<<<< HEAD
-        version: 29.1.2(@babel/core@7.26.10)(esbuild@0.20.2)(jest@29.7.0)(typescript@5.4.5)
-=======
         version: 29.1.2(@babel/core@7.26.7)(esbuild@0.20.2)(jest@29.7.0)(typescript@5.4.5)
->>>>>>> 4711e292
 
   packages/math-utils:
     dependencies:
@@ -686,12 +670,6 @@
 
 packages:
 
-<<<<<<< HEAD
-  /@adraffy/ens-normalize@1.10.0:
-    resolution: {integrity: sha512-nA9XHtlAkYfJxY7bce8DcN7eKxWWCWkU+1GR9d+U6MbNpfwQp8TI7vqOsBsMcHoT4mBu2kypKoSKnghEzOOq5Q==}
-
-=======
->>>>>>> 4711e292
   /@adraffy/ens-normalize@1.10.1:
     resolution: {integrity: sha512-96Z2IP3mYmF1Xg2cDm8f1gWGf/HUVedQ3FMifV4kG/PQ4yEP51xDtRAEfhVNt5f/uzpNkZHwWQuUcu6D6K+Ekw==}
     dev: true
@@ -1530,11 +1508,7 @@
     engines: {node: ^12.22.0 || ^14.17.0 || >=16.0.0}
     dev: true
 
-<<<<<<< HEAD
-  /@eth-optimism/contracts@0.5.40(ethers@5.8.0):
-=======
   /@eth-optimism/contracts@0.5.40(ethers@5.7.2):
->>>>>>> 4711e292
     resolution: {integrity: sha512-MrzV0nvsymfO/fursTB7m/KunkPsCndltVgfdHaT1Aj5Vi6R/doKIGGkOofHX+8B6VMZpuZosKCMQ5lQuqjt8w==}
     peerDependencies:
       ethers: ^5
@@ -1563,22 +1537,6 @@
   /@eth-optimism/core-utils@0.12.0:
     resolution: {integrity: sha512-qW+7LZYCz7i8dRa7SRlUKIo1VBU8lvN0HeXCxJR+z+xtMzMQpPds20XJNCMclszxYQHkXY00fOT6GvFw9ZL6nw==}
     dependencies:
-<<<<<<< HEAD
-      '@ethersproject/abi': 5.8.0
-      '@ethersproject/abstract-provider': 5.8.0
-      '@ethersproject/address': 5.8.0
-      '@ethersproject/bignumber': 5.8.0
-      '@ethersproject/bytes': 5.8.0
-      '@ethersproject/constants': 5.8.0
-      '@ethersproject/contracts': 5.8.0
-      '@ethersproject/hash': 5.8.0
-      '@ethersproject/keccak256': 5.8.0
-      '@ethersproject/properties': 5.8.0
-      '@ethersproject/providers': 5.7.2
-      '@ethersproject/rlp': 5.8.0
-      '@ethersproject/transactions': 5.8.0
-      '@ethersproject/web': 5.8.0
-=======
       '@ethersproject/abi': 5.7.0
       '@ethersproject/abstract-provider': 5.7.0
       '@ethersproject/address': 5.7.0
@@ -1593,7 +1551,6 @@
       '@ethersproject/rlp': 5.7.0
       '@ethersproject/transactions': 5.7.0
       '@ethersproject/web': 5.7.1
->>>>>>> 4711e292
       bufio: 1.2.3
       chai: 4.5.0
     transitivePeerDependencies:
@@ -2739,13 +2696,8 @@
         optional: true
     dependencies:
       '@axelar-network/axelar-gmp-sdk-solidity': 5.10.0
-<<<<<<< HEAD
-      '@chainlink/contracts-ccip': 0.7.6(ethers@5.8.0)
-      '@eth-optimism/contracts': 0.6.0(ethers@5.8.0)
-=======
       '@chainlink/contracts-ccip': 0.7.6(ethers@5.7.2)
       '@eth-optimism/contracts': 0.6.0(ethers@5.7.2)
->>>>>>> 4711e292
       '@layerzerolabs/lz-evm-protocol-v2': 2.3.39(@openzeppelin/contracts-upgradeable@5.2.0)(@openzeppelin/contracts@5.0.1)(hardhat-deploy@0.12.4)(solidity-bytes-utils@0.8.2)
       '@layerzerolabs/lz-evm-v1-0.7': 2.3.39(@openzeppelin/contracts-upgradeable@5.2.0)(@openzeppelin/contracts@5.0.1)(hardhat-deploy@0.12.4)
       '@openzeppelin/contracts': 5.0.1
@@ -2808,7 +2760,6 @@
     transitivePeerDependencies:
       - bufferutil
       - utf-8-validate
-<<<<<<< HEAD
 
   /@layerzerolabs/oft-evm@0.0.11(@layerzerolabs/lz-evm-messagelib-v2@2.3.39)(@layerzerolabs/lz-evm-protocol-v2@2.3.39)(@layerzerolabs/lz-evm-v1-0.7@2.3.39)(@layerzerolabs/oapp-evm@0.0.4)(@openzeppelin/contracts-upgradeable@5.2.0)(@openzeppelin/contracts@5.0.1):
     resolution: {integrity: sha512-lkhEiwMrcC0CtMcHkTTnaJwOsE/tE4MiO1nbU3QcWrTOGQj0BGiH05c50+lvZeFHlObp/QpIDXELnJgd2rz29w==}
@@ -2827,26 +2778,6 @@
       '@openzeppelin/contracts': 5.0.1
       '@openzeppelin/contracts-upgradeable': 5.2.0(@openzeppelin/contracts@5.0.1)
 
-=======
-
-  /@layerzerolabs/oft-evm@0.0.11(@layerzerolabs/lz-evm-messagelib-v2@2.3.39)(@layerzerolabs/lz-evm-protocol-v2@2.3.39)(@layerzerolabs/lz-evm-v1-0.7@2.3.39)(@layerzerolabs/oapp-evm@0.0.4)(@openzeppelin/contracts-upgradeable@5.2.0)(@openzeppelin/contracts@5.0.1):
-    resolution: {integrity: sha512-lkhEiwMrcC0CtMcHkTTnaJwOsE/tE4MiO1nbU3QcWrTOGQj0BGiH05c50+lvZeFHlObp/QpIDXELnJgd2rz29w==}
-    peerDependencies:
-      '@layerzerolabs/lz-evm-messagelib-v2': ^2.3.39
-      '@layerzerolabs/lz-evm-protocol-v2': ^2.3.39
-      '@layerzerolabs/lz-evm-v1-0.7': ^2.3.39
-      '@layerzerolabs/oapp-evm': ^0.0.4
-      '@openzeppelin/contracts': ^4.8.1 || ^5.0.0
-      '@openzeppelin/contracts-upgradeable': ^4.8.1 || ^5.0.0
-    dependencies:
-      '@layerzerolabs/lz-evm-messagelib-v2': 2.3.39(@axelar-network/axelar-gmp-sdk-solidity@5.10.0)(@chainlink/contracts-ccip@0.7.6)(@eth-optimism/contracts@0.6.0)(@layerzerolabs/lz-evm-protocol-v2@2.3.39)(@layerzerolabs/lz-evm-v1-0.7@2.3.39)(@openzeppelin/contracts-upgradeable@5.2.0)(@openzeppelin/contracts@5.0.1)(hardhat-deploy@0.12.4)(solidity-bytes-utils@0.8.2)
-      '@layerzerolabs/lz-evm-protocol-v2': 2.3.39(@openzeppelin/contracts-upgradeable@5.2.0)(@openzeppelin/contracts@5.0.1)(hardhat-deploy@0.12.4)(solidity-bytes-utils@0.8.2)
-      '@layerzerolabs/lz-evm-v1-0.7': 2.3.39(@openzeppelin/contracts-upgradeable@5.2.0)(@openzeppelin/contracts@5.0.1)(hardhat-deploy@0.12.4)
-      '@layerzerolabs/oapp-evm': 0.0.4(@layerzerolabs/lz-evm-messagelib-v2@2.3.39)(@layerzerolabs/lz-evm-protocol-v2@2.3.39)(@layerzerolabs/lz-evm-v1-0.7@2.3.39)(@openzeppelin/contracts-upgradeable@5.2.0)(@openzeppelin/contracts@5.0.1)
-      '@openzeppelin/contracts': 5.0.1
-      '@openzeppelin/contracts-upgradeable': 5.2.0(@openzeppelin/contracts@5.0.1)
-
->>>>>>> 4711e292
   /@layerzerolabs/test-devtools-evm-foundry@0.2.12(@layerzerolabs/lz-evm-messagelib-v2@2.3.39)(@layerzerolabs/lz-evm-protocol-v2@2.3.39)(@layerzerolabs/lz-evm-v1-0.7@2.3.39)(@layerzerolabs/oapp-evm@0.0.4)(@layerzerolabs/oft-evm@0.0.11)(@openzeppelin/contracts-upgradeable@5.2.0)(@openzeppelin/contracts@5.0.1):
     resolution: {integrity: sha512-r1uLTr2IZ6pFQc/4jq/7HFQVfPFm1c2yH80/fyLsDcBAA0Dt+PmqgsR2N99z/GGllw8JrzS2bH0EuyVFnF7SQw==}
     peerDependencies:
@@ -3174,11 +3105,7 @@
       hardhat: ^2.17.2
     dependencies:
       chalk: 2.4.2
-<<<<<<< HEAD
-      hardhat: 2.22.14(ts-node@10.9.2)(typescript@5.4.5)
-=======
       hardhat: 2.22.8(ts-node@10.9.2)(typescript@5.4.5)
->>>>>>> 4711e292
     dev: true
 
   /@nomicfoundation/hardhat-foundry@1.1.3(hardhat@2.22.14):
@@ -3186,19 +3113,11 @@
     peerDependencies:
       hardhat: ^2.17.2
     dependencies:
-<<<<<<< HEAD
-      chalk: 2.4.2
-      hardhat: 2.22.8(ts-node@10.9.2)(typescript@5.4.5)
-    dev: true
-
-  /@nomicfoundation/hardhat-ignition-viem@0.15.10(@nomicfoundation/hardhat-ignition@0.15.9)(@nomicfoundation/hardhat-viem@2.0.6)(@nomicfoundation/ignition-core@0.15.10)(hardhat@2.22.14)(viem@2.9.19):
-=======
       hardhat: 2.22.14(ts-node@10.9.2)(typescript@5.4.5)
       picocolors: 1.1.1
     dev: true
 
   /@nomicfoundation/hardhat-ignition-viem@0.15.10(@nomicfoundation/hardhat-ignition@0.15.10)(@nomicfoundation/hardhat-viem@2.0.6)(@nomicfoundation/ignition-core@0.15.10)(hardhat@2.22.14)(viem@2.21.55):
->>>>>>> 4711e292
     resolution: {integrity: sha512-hFNHRC/jbFeayv/MazERXZrRxTsZzCaO+fRyEKRrljHVczjt8wAEe+gvZeLIaxZZdbQKLGDjqCgPeNqxosbGQg==}
     peerDependencies:
       '@nomicfoundation/hardhat-ignition': ^0.15.10
@@ -3207,16 +3126,6 @@
       hardhat: ^2.18.0
       viem: ^2.7.6
     dependencies:
-<<<<<<< HEAD
-      '@nomicfoundation/hardhat-ignition': 0.15.9(@nomicfoundation/hardhat-verify@2.0.12)(hardhat@2.22.14)
-      '@nomicfoundation/hardhat-viem': 2.0.6(hardhat@2.22.14)(typescript@5.4.5)(viem@2.9.19)(zod@3.22.4)
-      '@nomicfoundation/ignition-core': 0.15.10
-      hardhat: 2.22.14(ts-node@10.9.2)(typescript@5.4.5)
-      viem: 2.9.19(typescript@5.4.5)(zod@3.22.4)
-    dev: true
-
-  /@nomicfoundation/hardhat-ignition-viem@0.15.5(@nomicfoundation/hardhat-ignition@0.15.5)(@nomicfoundation/hardhat-viem@2.0.6)(@nomicfoundation/ignition-core@0.15.10)(hardhat@2.22.8)(viem@2.9.19):
-=======
       '@nomicfoundation/hardhat-ignition': 0.15.10(@nomicfoundation/hardhat-verify@2.0.12)(hardhat@2.22.14)
       '@nomicfoundation/hardhat-viem': 2.0.6(patch_hash=y2qe2cit2wvrkzpm2chf6c75cq)(hardhat@2.22.14)(typescript@5.4.5)(viem@2.21.55)(zod@3.22.4)
       '@nomicfoundation/ignition-core': 0.15.10
@@ -3225,7 +3134,6 @@
     dev: true
 
   /@nomicfoundation/hardhat-ignition-viem@0.15.5(@nomicfoundation/hardhat-ignition@0.15.5)(@nomicfoundation/hardhat-viem@2.0.6)(@nomicfoundation/ignition-core@0.15.10)(hardhat@2.22.8)(viem@2.21.55):
->>>>>>> 4711e292
     resolution: {integrity: sha512-+OV6LNAJHg94pvu5znbkS1qVi6YKyD0jWSy8L6dT9Aw4uvuOKVB8bczGUAy74T7/8+CVFtD7nJg1m4nRV+0UPQ==}
     peerDependencies:
       '@nomicfoundation/hardhat-ignition': ^0.15.5
@@ -3235,16 +3143,6 @@
       viem: ^2.7.6
     dependencies:
       '@nomicfoundation/hardhat-ignition': 0.15.5(@nomicfoundation/hardhat-verify@2.0.12)(hardhat@2.22.8)
-<<<<<<< HEAD
-      '@nomicfoundation/hardhat-viem': 2.0.6(hardhat@2.22.8)(typescript@5.4.5)(viem@2.9.19)(zod@3.22.4)
-      '@nomicfoundation/ignition-core': 0.15.10
-      hardhat: 2.22.8(ts-node@10.9.2)(typescript@5.4.5)
-      viem: 2.9.19(typescript@5.4.5)(zod@3.22.4)
-    dev: true
-
-  /@nomicfoundation/hardhat-ignition@0.15.5(@nomicfoundation/hardhat-verify@2.0.12)(hardhat@2.22.8):
-    resolution: {integrity: sha512-Y5nhFXFqt4owA6Ooag8ZBFDF2RAZElMXViknVIsi3m45pbQimS50ti6FU8HxfRkDnBARa40CIn7UGV0hrelzDw==}
-=======
       '@nomicfoundation/hardhat-viem': 2.0.6(patch_hash=y2qe2cit2wvrkzpm2chf6c75cq)(hardhat@2.22.8)(typescript@5.4.5)(viem@2.21.55)(zod@3.22.4)
       '@nomicfoundation/ignition-core': 0.15.10
       hardhat: 2.22.8(ts-node@10.9.2)(typescript@5.4.5)
@@ -3253,20 +3151,10 @@
 
   /@nomicfoundation/hardhat-ignition@0.15.10(@nomicfoundation/hardhat-verify@2.0.12)(hardhat@2.22.14):
     resolution: {integrity: sha512-UScXyLLG5rEm+ANchQYCDOsskdXl6ux3oCPgC24PKE/QMJEib5crGZIo8spAyzdK6vOnRW6i4FG+1qvoO0AGWA==}
->>>>>>> 4711e292
     peerDependencies:
       '@nomicfoundation/hardhat-verify': ^2.0.1
       hardhat: ^2.18.0
     dependencies:
-<<<<<<< HEAD
-      '@nomicfoundation/hardhat-verify': 2.0.12(hardhat@2.22.8)
-      '@nomicfoundation/ignition-core': 0.15.9
-      '@nomicfoundation/ignition-ui': 0.15.9
-      chalk: 4.1.2
-      debug: 4.4.0(supports-color@8.1.1)
-      fs-extra: 10.1.0
-      hardhat: 2.22.8(ts-node@10.9.2)(typescript@5.4.5)
-=======
       '@nomicfoundation/hardhat-verify': 2.0.12(hardhat@2.22.14)
       '@nomicfoundation/ignition-core': 0.15.10
       '@nomicfoundation/ignition-ui': 0.15.10
@@ -3275,7 +3163,6 @@
       fs-extra: 10.1.0
       hardhat: 2.22.14(ts-node@10.9.2)(typescript@5.4.5)
       json5: 2.2.3
->>>>>>> 4711e292
       prompts: 2.4.2
     transitivePeerDependencies:
       - bufferutil
@@ -3295,12 +3182,7 @@
       chalk: 4.1.2
       debug: 4.4.0(supports-color@8.1.1)
       fs-extra: 10.1.0
-<<<<<<< HEAD
-      hardhat: 2.22.14(ts-node@10.9.2)(typescript@5.4.5)
-      json5: 2.2.3
-=======
       hardhat: 2.22.8(ts-node@10.9.2)(typescript@5.4.5)
->>>>>>> 4711e292
       prompts: 2.4.2
     transitivePeerDependencies:
       - bufferutil
@@ -3346,11 +3228,7 @@
       - supports-color
     dev: true
 
-<<<<<<< HEAD
-  /@nomicfoundation/hardhat-viem@2.0.6(hardhat@2.22.14)(typescript@5.4.5)(viem@2.9.19)(zod@3.22.4):
-=======
   /@nomicfoundation/hardhat-viem@2.0.6(patch_hash=y2qe2cit2wvrkzpm2chf6c75cq)(hardhat@2.22.14)(typescript@5.4.5)(viem@2.21.55)(zod@3.22.4):
->>>>>>> 4711e292
     resolution: {integrity: sha512-Pl5pvYK5VYKflfoUk4fVBESqKMNBtAIGPIT4j+Q8KNFueAe1vB2PsbRESeNJyW5YLL9pqKaD1RVqLmgIa1yvDg==}
     peerDependencies:
       hardhat: ^2.17.0
@@ -3359,22 +3237,14 @@
       abitype: 0.9.10(typescript@5.4.5)(zod@3.22.4)
       hardhat: 2.22.14(ts-node@10.9.2)(typescript@5.4.5)
       lodash.memoize: 4.1.2
-<<<<<<< HEAD
-      viem: 2.9.19(typescript@5.4.5)(zod@3.22.4)
-=======
       viem: 2.21.55(typescript@5.4.5)(zod@3.22.4)
->>>>>>> 4711e292
     transitivePeerDependencies:
       - typescript
       - zod
     dev: true
     patched: true
 
-<<<<<<< HEAD
-  /@nomicfoundation/hardhat-viem@2.0.6(hardhat@2.22.8)(typescript@5.4.5)(viem@2.9.19)(zod@3.22.4):
-=======
   /@nomicfoundation/hardhat-viem@2.0.6(patch_hash=y2qe2cit2wvrkzpm2chf6c75cq)(hardhat@2.22.8)(typescript@5.4.5)(viem@2.21.55)(zod@3.22.4):
->>>>>>> 4711e292
     resolution: {integrity: sha512-Pl5pvYK5VYKflfoUk4fVBESqKMNBtAIGPIT4j+Q8KNFueAe1vB2PsbRESeNJyW5YLL9pqKaD1RVqLmgIa1yvDg==}
     peerDependencies:
       hardhat: ^2.17.0
@@ -3383,11 +3253,7 @@
       abitype: 0.9.10(typescript@5.4.5)(zod@3.22.4)
       hardhat: 2.22.8(ts-node@10.9.2)(typescript@5.4.5)
       lodash.memoize: 4.1.2
-<<<<<<< HEAD
-      viem: 2.9.19(typescript@5.4.5)(zod@3.22.4)
-=======
       viem: 2.21.55(typescript@5.4.5)(zod@3.22.4)
->>>>>>> 4711e292
     transitivePeerDependencies:
       - typescript
       - zod
@@ -3889,16 +3755,6 @@
       '@scure/base': 1.1.9
     dev: true
 
-<<<<<<< HEAD
-  /@scure/bip32@1.3.2:
-    resolution: {integrity: sha512-N1ZhksgwD3OBlwTv3R6KFEcPojl/W4ElJOeCZdi+vuI5QmTFwLq3OFf2zd2ROpKvxFdgZ6hUpb0dx9bVNEwYCA==}
-    dependencies:
-      '@noble/curves': 1.2.0
-      '@noble/hashes': 1.3.2
-      '@scure/base': 1.1.9
-
-=======
->>>>>>> 4711e292
   /@scure/bip32@1.4.0:
     resolution: {integrity: sha512-sVUpc0Vq3tXCkDGYVWGIZTRfnvu8LoTDaev7vbwh0omSvVORONr960MQWdKqJDCReIEmTj3PAr73O3aoxz7OPg==}
     dependencies:
@@ -3929,15 +3785,6 @@
       '@scure/base': 1.1.9
     dev: true
 
-<<<<<<< HEAD
-  /@scure/bip39@1.2.1:
-    resolution: {integrity: sha512-Z3/Fsz1yr904dduJD0NpiyRHhRYHdcnyh73FZWiV+/qhWi83wNJ3NWolYqCEN+ZWsUz2TWwajJggcRE9r1zUYg==}
-    dependencies:
-      '@noble/hashes': 1.3.2
-      '@scure/base': 1.1.9
-
-=======
->>>>>>> 4711e292
   /@scure/bip39@1.3.0:
     resolution: {integrity: sha512-disdg7gHuTDZtY+ZdkmLpPCk7fxZSu3gBiEGuoC1XYxv9cGx3Z6cpTggCgW6odSOOIXCiDjuGejW+aJKCY/pIQ==}
     dependencies:
@@ -7729,19 +7576,6 @@
   /hardhat-deploy@0.12.4:
     resolution: {integrity: sha512-bYO8DIyeGxZWlhnMoCBon9HNZb6ji0jQn7ngP1t5UmGhC8rQYhji7B73qETMOFhzt5ECZPr+U52duj3nubsqdQ==}
     dependencies:
-<<<<<<< HEAD
-      '@ethersproject/abi': 5.8.0
-      '@ethersproject/abstract-signer': 5.8.0
-      '@ethersproject/address': 5.8.0
-      '@ethersproject/bignumber': 5.8.0
-      '@ethersproject/bytes': 5.8.0
-      '@ethersproject/constants': 5.8.0
-      '@ethersproject/contracts': 5.8.0
-      '@ethersproject/providers': 5.7.2
-      '@ethersproject/solidity': 5.8.0
-      '@ethersproject/transactions': 5.8.0
-      '@ethersproject/wallet': 5.8.0
-=======
       '@ethersproject/abi': 5.7.0
       '@ethersproject/abstract-signer': 5.7.0
       '@ethersproject/address': 5.7.0
@@ -7753,7 +7587,6 @@
       '@ethersproject/solidity': 5.7.0
       '@ethersproject/transactions': 5.7.0
       '@ethersproject/wallet': 5.7.0
->>>>>>> 4711e292
       '@types/qs': 6.9.18
       axios: 0.21.4(debug@4.4.0)
       chalk: 4.1.2
@@ -8628,26 +8461,12 @@
       ws: 7.5.10
     dev: true
 
-<<<<<<< HEAD
-  /isows@1.0.3(ws@8.13.0):
-    resolution: {integrity: sha512-2cKei4vlmg2cxEjm3wVSqn8pcoRF/LX/wpifuuNquFO4SQmPwarClT+SUCA2lt+l581tTeZIPIZuIDo2jWN1fg==}
-    peerDependencies:
-      ws: '*'
-    dependencies:
-      ws: 8.13.0
-
-=======
->>>>>>> 4711e292
   /isows@1.0.6(ws@8.18.0):
     resolution: {integrity: sha512-lPHCayd40oW98/I0uvgaHKWCSvkzY27LjWLbtzOm64yQ+G3Q5npjjbdppU65iZXkK1Zt+kH9pfegli0AYfwYYw==}
     peerDependencies:
       ws: '*'
     dependencies:
       ws: 8.18.0
-<<<<<<< HEAD
-    dev: false
-=======
->>>>>>> 4711e292
 
   /istanbul-lib-coverage@3.2.2:
     resolution: {integrity: sha512-O8dpsF+r0WV/8MNRKfnmrtCWhuKjxrq2w+jpzBL5UZKTi2LeVWnWOmWRxFlesJONmc+wLAGvKQZEOanko0LFTg==}
@@ -10303,13 +10122,8 @@
       safe-push-apply: 1.0.0
     dev: true
 
-<<<<<<< HEAD
-  /ox@0.6.7(typescript@5.4.5)(zod@3.22.4):
-    resolution: {integrity: sha512-17Gk/eFsFRAZ80p5eKqv89a57uXjd3NgIf1CaXojATPBuujVc/fQSVhBeAU9JCRB+k7J50WQAyWTxK19T9GgbA==}
-=======
   /ox@0.1.2(typescript@5.4.5)(zod@3.22.4):
     resolution: {integrity: sha512-ak/8K0Rtphg9vnRJlbOdaX9R7cmxD2MiSthjWGaQdMk3D7hrAlDoM+6Lxn7hN52Za3vrXfZ7enfke/5WjolDww==}
->>>>>>> 4711e292
     peerDependencies:
       typescript: '>=5.4.0'
     peerDependenciesMeta:
@@ -10327,8 +10141,6 @@
     transitivePeerDependencies:
       - zod
 
-<<<<<<< HEAD
-=======
   /ox@0.6.7(typescript@5.4.5)(zod@3.22.4):
     resolution: {integrity: sha512-17Gk/eFsFRAZ80p5eKqv89a57uXjd3NgIf1CaXojATPBuujVc/fQSVhBeAU9JCRB+k7J50WQAyWTxK19T9GgbA==}
     peerDependencies:
@@ -10349,7 +10161,6 @@
       - zod
     dev: false
 
->>>>>>> 4711e292
   /p-defer@3.0.0:
     resolution: {integrity: sha512-ugZxsxmtTln604yeYd29EGrNhazN2lywetzpKhfmQjW/VJmhpDmWbiX+h0zL8V91R0UXkhb3KtPmyq9PZw3aYw==}
     engines: {node: '>=8'}
@@ -11866,44 +11677,6 @@
     engines: {node: '>=14.16'}
     dev: true
 
-<<<<<<< HEAD
-  /ts-jest@29.1.2(@babel/core@7.26.10)(esbuild@0.20.2)(jest@29.7.0)(typescript@5.4.5):
-    resolution: {integrity: sha512-br6GJoH/WUX4pu7FbZXuWGKGNDuU7b8Uj77g/Sp7puZV6EXzuByl6JrECvm0MzVzSTkSHWTihsXt+5XYER5b+g==}
-    engines: {node: ^16.10.0 || ^18.0.0 || >=20.0.0}
-    hasBin: true
-    peerDependencies:
-      '@babel/core': '>=7.0.0-beta.0 <8'
-      '@jest/types': ^29.0.0
-      babel-jest: ^29.0.0
-      esbuild: '*'
-      jest: ^29.0.0
-      typescript: '>=4.3 <6'
-    peerDependenciesMeta:
-      '@babel/core':
-        optional: true
-      '@jest/types':
-        optional: true
-      babel-jest:
-        optional: true
-      esbuild:
-        optional: true
-    dependencies:
-      '@babel/core': 7.26.10
-      bs-logger: 0.2.6
-      esbuild: 0.20.2
-      fast-json-stable-stringify: 2.1.0
-      jest: 29.7.0(@types/node@20.12.7)
-      jest-util: 29.7.0
-      json5: 2.2.3
-      lodash.memoize: 4.1.2
-      make-error: 1.3.6
-      semver: 7.6.3
-      typescript: 5.4.5
-      yargs-parser: 21.1.1
-    dev: true
-
-=======
->>>>>>> 4711e292
   /ts-jest@29.1.2(@babel/core@7.26.7)(esbuild@0.20.2)(jest@29.7.0)(typescript@5.4.5):
     resolution: {integrity: sha512-br6GJoH/WUX4pu7FbZXuWGKGNDuU7b8Uj77g/Sp7puZV6EXzuByl6JrECvm0MzVzSTkSHWTihsXt+5XYER5b+g==}
     engines: {node: ^16.10.0 || ^18.0.0 || >=20.0.0}
@@ -12338,29 +12111,14 @@
     resolution: {integrity: sha512-cXEIW6cfr15lFv563k4GuVuW/fiwjknytD37jIOLSdSWuOI6WnO/oKwmP2FQTU2l01LP8/M5TSAJpzUaGe3uWg==}
     dev: true
 
-<<<<<<< HEAD
-  /viem@2.22.15(typescript@5.4.5)(zod@3.22.4):
-    resolution: {integrity: sha512-7m5T/Emaj/C59jsRxYfZvMvckRRC4+rV+MVufKelxPS5DMhVR4z3Bk6CG8z+eQkpLVearqKBiPvvreLI0AesgA==}
-=======
   /viem@2.21.55(typescript@5.4.5)(zod@3.22.4):
     resolution: {integrity: sha512-PgXew7C11cAuEtOSgRyQx2kJxEOPUwIwZA9dMglRByqJuFVA7wSGZZOOo/93iylAA8E15bEdqy9xulU3oKZ70Q==}
->>>>>>> 4711e292
     peerDependencies:
       typescript: '>=5.0.4'
     peerDependenciesMeta:
       typescript:
         optional: true
     dependencies:
-<<<<<<< HEAD
-      '@noble/curves': 1.8.1
-      '@noble/hashes': 1.7.1
-      '@scure/bip32': 1.6.2
-      '@scure/bip39': 1.5.4
-      abitype: 1.0.8(typescript@5.4.5)(zod@3.22.4)
-      isows: 1.0.6(ws@8.18.0)
-      ox: 0.6.7(typescript@5.4.5)(zod@3.22.4)
-      typescript: 5.4.5
-=======
       '@noble/curves': 1.7.0
       '@noble/hashes': 1.6.1
       '@scure/bip32': 1.6.0
@@ -12370,35 +12128,20 @@
       ox: 0.1.2(typescript@5.4.5)(zod@3.22.4)
       typescript: 5.4.5
       webauthn-p256: 0.0.10
->>>>>>> 4711e292
       ws: 8.18.0
     transitivePeerDependencies:
       - bufferutil
       - utf-8-validate
       - zod
 
-<<<<<<< HEAD
-  /viem@2.9.19(typescript@5.4.5)(zod@3.22.4):
-    resolution: {integrity: sha512-1txsVoTz9+XGQpuN62wcDXasNtalW52UR41KnzwWTwHtV2cDcGuVuS/j/hcuQdZ7pU8X8jtq2IrwwR4jjKpy9Q==}
-=======
   /viem@2.22.15(typescript@5.4.5)(zod@3.22.4):
     resolution: {integrity: sha512-7m5T/Emaj/C59jsRxYfZvMvckRRC4+rV+MVufKelxPS5DMhVR4z3Bk6CG8z+eQkpLVearqKBiPvvreLI0AesgA==}
->>>>>>> 4711e292
     peerDependencies:
       typescript: '>=5.0.4'
     peerDependenciesMeta:
       typescript:
         optional: true
     dependencies:
-<<<<<<< HEAD
-      '@adraffy/ens-normalize': 1.10.0
-      '@noble/curves': 1.2.0
-      '@noble/hashes': 1.3.2
-      '@scure/bip32': 1.3.2
-      '@scure/bip39': 1.2.1
-      abitype: 1.0.0(typescript@5.4.5)(zod@3.22.4)
-      isows: 1.0.3(ws@8.13.0)
-=======
       '@noble/curves': 1.8.1
       '@noble/hashes': 1.7.1
       '@scure/bip32': 1.6.2
@@ -12406,7 +12149,6 @@
       abitype: 1.0.8(typescript@5.4.5)(zod@3.22.4)
       isows: 1.0.6(ws@8.18.0)
       ox: 0.6.7(typescript@5.4.5)(zod@3.22.4)
->>>>>>> 4711e292
       typescript: 5.4.5
       ws: 8.18.0
     transitivePeerDependencies:
@@ -12700,21 +12442,6 @@
         optional: true
     dev: true
 
-<<<<<<< HEAD
-  /ws@8.13.0:
-    resolution: {integrity: sha512-x9vcZYTrFPC7aSIbj7sRCYo7L/Xb8Iy+pW0ng0wt2vCJv7M9HOMy0UoN3rr+IFC7hb7vXoqS+P9ktyLLLhO+LA==}
-    engines: {node: '>=10.0.0'}
-    peerDependencies:
-      bufferutil: ^4.0.1
-      utf-8-validate: '>=5.0.2'
-    peerDependenciesMeta:
-      bufferutil:
-        optional: true
-      utf-8-validate:
-        optional: true
-
-=======
->>>>>>> 4711e292
   /ws@8.18.0:
     resolution: {integrity: sha512-8VbfWfHLbbwu3+N6OKsOMpBdT4kXPDDB9cJk2bJ6mh9ucxdlnNvH1e+roYkKmN9Nxw2yjz7VzeO9oOz2zJ04Pw==}
     engines: {node: '>=10.0.0'}
